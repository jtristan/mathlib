name: continuous integration

on: [push]

jobs:
  build:
    name: Build mathlib
    runs-on: ubuntu-latest
    steps:
      - uses: actions/checkout@v2

      - name: install elan
        run: |
          set -o pipefail
          curl https://raw.githubusercontent.com/Kha/elan/master/elan-init.sh -sSf | sh -s -- --default-toolchain none -y
          ~/.elan/bin/lean --version
          echo "::add-path::$HOME/.elan/bin"
          echo "::set-env name=short_lean_version::$(~/.elan/bin/lean --run scripts/lean_version.lean)"

      - name: compute lean file hash
        run: |
          lean_file_hash="$(echo `find src | grep '[.]lean$' | sort | xargs shasum` `shasum leanpkg.toml` "lean --version:" `lean --version` | shasum | head -c 40; echo)"
          echo "lean file hash: $lean_file_hash"
          echo "::set-env name=lean_file_hash::$lean_file_hash"

      - name: install azcopy
        run: |
          cd /usr/local/bin
          wget -q https://aka.ms/downloadazcopy-v10-linux -O - | sudo tar zxf - --strip-components 1 --wildcards '*/azcopy'
          sudo chmod 755 /usr/local/bin/azcopy

      - name: install Python
        uses: actions/setup-python@v1
        with:
          python-version: 3.8

      - name: install Python dependencies
        run: python -m pip install --upgrade pip requests

      - name: try to find olean cache
        run: |
          ./scripts/fetch_olean_cache.sh
        env:
          git_sha: "${{ github.sha }}"

      - name: leanpkg build
<<<<<<< HEAD
        run: lean --make src -T 50000 | python scripts/detect_errors.py
=======
        id: build
        run: |
          leanpkg build | python scripts/detect_errors.py
          # if the build fails, `steps.build.output.status` will be `null`
          echo "::set-output name=status::built"

      - name: configure git setup
        if: always()
        run: |
          git remote add origin-bot "https://leanprover-community-bot:${{ secrets.DEPLOY_NIGHTLY_GITHUB_TOKEN }}@github.com/leanprover-community/mathlib.git"
          git config user.email "leanprover.community@gmail.com"
          git config user.name "leanprover-community-bot"

          # By default, github actions overrides the credentials used to access any
          # github url so that it uses the github-actions[bot] user.  We want to access
          # github using a different username.
          git config --unset http.https://github.com/.extraheader

      - name: push release to azure
        if: always() && github.repository == 'leanprover-community/mathlib' && github.event_name == 'push'
        run: |
          branch=${GITHUB_REF#refs/heads/}
          git fetch --depth=1 origin-bot $branch
          remote_sha="$(git rev-parse origin-bot/$branch)"
          if [ "${{ github.sha }}" == "$remote_sha" -o "${{ github.ref }}" == "refs/heads/master" ]; then
            archive_name="$(git rev-parse HEAD).tar.gz"
            tar czf "$archive_name" src
            azcopy copy "$archive_name" "${{ secrets.AZURE_SAS_TOKEN }}" --block-size-mb 99 --overwrite false
            python scripts/write_azure_table_entry.py "$lean_file_hash" "${{ github.sha }}" "${{ secrets.AZURE_TABLE_WRITE_TOKEN }}"
          else
            echo "archive is obsolete: branch has been updated"
          fi

      - name: push release to mathlib-nightly
        if: github.repository == 'leanprover-community/mathlib' && github.event_name == 'push' && github.ref == 'refs/heads/master'
        run: ./scripts/deploy_nightly.sh
        env:
          DEPLOY_NIGHTLY_GITHUB_TOKEN: ${{ secrets.DEPLOY_NIGHTLY_GITHUB_TOKEN }}
>>>>>>> ecdb1383

      - name: setup precompiled zip file
        id: setup_precompiled
        run: |
          git_hash="$(git log -1 --pretty=format:%h)"
          echo "::set-output name=artifact_name::precompiled-mathlib-$short_lean_version-$git_hash"
      - name: upload precompiled mathlib zip file
        uses: actions/upload-artifact@v1
        with:
          name: ${{ steps.setup_precompiled.outputs.artifact_name }}
          path: ..

      - name: lint
        if: success() || steps.build.outputs.status == 'built'
        run: |
          ./scripts/mk_all.sh
          lean --run scripts/lint_mathlib.lean
          mv nolints.txt scripts/nolints.txt
          ./scripts/rm_all.sh
          git diff

      - name: update nolints.txt
        if: github.repository == 'leanprover-community/mathlib' && github.event_name == 'push' && github.ref == 'refs/heads/master'
        run:
          ./scripts/update_nolints.sh
        env:
          DEPLOY_NIGHTLY_GITHUB_TOKEN: ${{ secrets.DEPLOY_NIGHTLY_GITHUB_TOKEN }}

      - name: tests
        if: success() || steps.build.outputs.status == 'built'
        run: |
          set -o pipefail
          lean --make docs archive roadmap test | cat

      - name: leanchecker
        run: |
          lean --recursive --export=mathlib.txt src/
          leanchecker mathlib.txt

      - name: generate docs
        run:
          ./scripts/deploy_docs.sh
        env:
          DEPLOY_NIGHTLY_GITHUB_TOKEN: ${{ secrets.DEPLOY_NIGHTLY_GITHUB_TOKEN }}
          github_repo: ${{ github.repository }}
          github_event: ${{ github.event_name }}
          github_ref: ${{ github.ref }}<|MERGE_RESOLUTION|>--- conflicted
+++ resolved
@@ -44,12 +44,9 @@
           git_sha: "${{ github.sha }}"
 
       - name: leanpkg build
-<<<<<<< HEAD
-        run: lean --make src -T 50000 | python scripts/detect_errors.py
-=======
         id: build
         run: |
-          leanpkg build | python scripts/detect_errors.py
+          lean -T50000 --make src | python scripts/detect_errors.py
           # if the build fails, `steps.build.output.status` will be `null`
           echo "::set-output name=status::built"
 
@@ -85,7 +82,6 @@
         run: ./scripts/deploy_nightly.sh
         env:
           DEPLOY_NIGHTLY_GITHUB_TOKEN: ${{ secrets.DEPLOY_NIGHTLY_GITHUB_TOKEN }}
->>>>>>> ecdb1383
 
       - name: setup precompiled zip file
         id: setup_precompiled
