/-
Copyright (c) 2014 Parikshit Khanna. All rights reserved.
Released under Apache 2.0 license as described in the file LICENSE.
Authors: Parikshit Khanna, Jeremy Avigad, Leonardo de Moura, Floris van Doorn, Mario Carneiro
-/
import tactic.interactive
import logic.basic
import logic.function
import algebra.group
import order.basic
import data.list.defs
import data.nat.basic
import data.option.basic

/-!
# Basic properties of lists
-/

open function nat

namespace list
universes u v w x
variables {α : Type u} {β : Type v} {γ : Type w} {δ : Type x}

attribute [inline] list.head

instance : is_left_id (list α) has_append.append [] :=
⟨ nil_append ⟩

instance : is_right_id (list α) has_append.append [] :=
⟨ append_nil ⟩

instance : is_associative (list α) has_append.append :=
⟨ append_assoc ⟩

theorem cons_ne_nil (a : α) (l : list α) : a::l ≠ [].

theorem head_eq_of_cons_eq {h₁ h₂ : α} {t₁ t₂ : list α} :
      (h₁::t₁) = (h₂::t₂) → h₁ = h₂ :=
assume Peq, list.no_confusion Peq (assume Pheq Pteq, Pheq)

theorem tail_eq_of_cons_eq {h₁ h₂ : α} {t₁ t₂ : list α} :
      (h₁::t₁) = (h₂::t₂) → t₁ = t₂ :=
assume Peq, list.no_confusion Peq (assume Pheq Pteq, Pteq)

theorem cons_inj {a : α} : injective (cons a) :=
assume l₁ l₂, assume Pe, tail_eq_of_cons_eq Pe

theorem cons_inj' (a : α) {l l' : list α} : a::l = a::l' ↔ l = l' :=
⟨λ e, cons_inj e, congr_arg _⟩

/-! ### mem -/

theorem mem_singleton_self (a : α) : a ∈ [a] := mem_cons_self _ _

theorem eq_of_mem_singleton {a b : α} : a ∈ [b] → a = b :=
assume : a ∈ [b], or.elim (eq_or_mem_of_mem_cons this)
  (assume : a = b, this)
  (assume : a ∈ [], absurd this (not_mem_nil a))

@[simp] theorem mem_singleton {a b : α} : a ∈ [b] ↔ a = b :=
⟨eq_of_mem_singleton, or.inl⟩

theorem mem_of_mem_cons_of_mem {a b : α} {l : list α} : a ∈ b::l → b ∈ l → a ∈ l :=
assume ainbl binl, or.elim (eq_or_mem_of_mem_cons ainbl)
  (assume : a = b, begin subst a, exact binl end)
  (assume : a ∈ l, this)

theorem eq_or_ne_mem_of_mem {a b : α} {l : list α} (h : a ∈ b :: l) : a = b ∨ (a ≠ b ∧ a ∈ l) :=
classical.by_cases or.inl $ assume : a ≠ b, h.elim or.inl $ assume h, or.inr ⟨this, h⟩

theorem not_mem_append {a : α} {s t : list α} (h₁ : a ∉ s) (h₂ : a ∉ t) : a ∉ s ++ t :=
mt mem_append.1 $ not_or_distrib.2 ⟨h₁, h₂⟩

theorem ne_nil_of_mem {a : α} {l : list α} (h : a ∈ l) : l ≠ [] :=
by intro e; rw e at h; cases h

theorem mem_split {a : α} {l : list α} (h : a ∈ l) : ∃ s t : list α, l = s ++ a :: t :=
begin
  induction l with b l ih, {cases h}, rcases h with rfl | h,
  { exact ⟨[], l, rfl⟩ },
  { rcases ih h with ⟨s, t, rfl⟩,
    exact ⟨b::s, t, rfl⟩ }
end

theorem mem_of_ne_of_mem {a y : α} {l : list α} (h₁ : a ≠ y) (h₂ : a ∈ y :: l) : a ∈ l :=
or.elim (eq_or_mem_of_mem_cons h₂) (λe, absurd e h₁) (λr, r)

theorem ne_of_not_mem_cons {a b : α} {l : list α} : a ∉ b::l → a ≠ b :=
assume nin aeqb, absurd (or.inl aeqb) nin

theorem not_mem_of_not_mem_cons {a b : α} {l : list α} : a ∉ b::l → a ∉ l :=
assume nin nainl, absurd (or.inr nainl) nin

theorem not_mem_cons_of_ne_of_not_mem {a y : α} {l : list α} : a ≠ y → a ∉ l → a ∉ y::l :=
assume p1 p2, not.intro (assume Pain, absurd (eq_or_mem_of_mem_cons Pain) (not_or p1 p2))

theorem ne_and_not_mem_of_not_mem_cons {a y : α} {l : list α} : a ∉ y::l → a ≠ y ∧ a ∉ l :=
assume p, and.intro (ne_of_not_mem_cons p) (not_mem_of_not_mem_cons p)

theorem mem_map_of_mem (f : α → β) {a : α} {l : list α} (h : a ∈ l) : f a ∈ map f l :=
begin
  induction l with b l' ih,
  {cases h},
  {rcases h with rfl | h,
    {exact or.inl rfl},
    {exact or.inr (ih h)}}
end

theorem exists_of_mem_map {f : α → β} {b : β} {l : list α} (h : b ∈ map f l) : ∃ a, a ∈ l ∧ f a = b :=
begin
  induction l with c l' ih,
  {cases h},
  {cases (eq_or_mem_of_mem_cons h) with h h,
    {exact ⟨c, mem_cons_self _ _, h.symm⟩},
    {rcases ih h with ⟨a, ha₁, ha₂⟩,
      exact ⟨a, mem_cons_of_mem _ ha₁, ha₂⟩ }}
end

@[simp] theorem mem_map {f : α → β} {b : β} {l : list α} : b ∈ map f l ↔ ∃ a, a ∈ l ∧ f a = b :=
⟨exists_of_mem_map, λ ⟨a, la, h⟩, by rw [← h]; exact mem_map_of_mem f la⟩

theorem mem_map_of_inj {f : α → β} (H : injective f) {a : α} {l : list α} :
  f a ∈ map f l ↔ a ∈ l :=
⟨λ m, let ⟨a', m', e⟩ := exists_of_mem_map m in H e ▸ m', mem_map_of_mem _⟩

lemma forall_mem_map_iff {f : α → β} {l : list α} {P : β → Prop} :
  (∀ i ∈ l.map f, P i) ↔ ∀ j ∈ l, P (f j) :=
begin
  split,
  { assume H j hj,
    exact H (f j) (mem_map_of_mem f hj) },
  { assume H i hi,
    rcases mem_map.1 hi with ⟨j, hj, ji⟩,
    rw ← ji,
    exact H j hj }
end

@[simp] lemma map_eq_nil {f : α → β} {l : list α} : list.map f l = [] ↔ l = [] :=
⟨by cases l; simp only [forall_prop_of_true, map, forall_prop_of_false, not_false_iff],
  λ h, h.symm ▸ rfl⟩

@[simp] theorem mem_join {a : α} : ∀ {L : list (list α)}, a ∈ join L ↔ ∃ l, l ∈ L ∧ a ∈ l
| []       := ⟨false.elim, λ⟨_, h, _⟩, false.elim h⟩
| (c :: L) := by simp only [join, mem_append, @mem_join L, mem_cons_iff, or_and_distrib_right, exists_or_distrib, exists_eq_left]

theorem exists_of_mem_join {a : α} {L : list (list α)} : a ∈ join L → ∃ l, l ∈ L ∧ a ∈ l :=
mem_join.1

theorem mem_join_of_mem {a : α} {L : list (list α)} {l} (lL : l ∈ L) (al : a ∈ l) : a ∈ join L :=
mem_join.2 ⟨l, lL, al⟩

@[simp] theorem mem_bind {b : β} {l : list α} {f : α → list β} : b ∈ list.bind l f ↔ ∃ a ∈ l, b ∈ f a :=
iff.trans mem_join
  ⟨λ ⟨l', h1, h2⟩, let ⟨a, al, fa⟩ := exists_of_mem_map h1 in ⟨a, al, fa.symm ▸ h2⟩,
  λ ⟨a, al, bfa⟩, ⟨f a, mem_map_of_mem _ al, bfa⟩⟩

theorem exists_of_mem_bind {b : β} {l : list α} {f : α → list β} : b ∈ list.bind l f → ∃ a ∈ l, b ∈ f a :=
mem_bind.1

theorem mem_bind_of_mem {b : β} {l : list α} {f : α → list β} {a} (al : a ∈ l) (h : b ∈ f a) : b ∈ list.bind l f :=
mem_bind.2 ⟨a, al, h⟩

lemma bind_map {g : α → list β} {f : β → γ} :
  ∀(l : list α), list.map f (l.bind g) = l.bind (λa, (g a).map f)
| [] := rfl
| (a::l) := by simp only [cons_bind, map_append, bind_map l]

/-! ### length -/

theorem length_eq_zero {l : list α} : length l = 0 ↔ l = [] :=
⟨eq_nil_of_length_eq_zero, λ h, h.symm ▸ rfl⟩

theorem length_pos_of_mem {a : α} : ∀ {l : list α}, a ∈ l → 0 < length l
| (b::l) _ := zero_lt_succ _

theorem exists_mem_of_length_pos : ∀ {l : list α}, 0 < length l → ∃ a, a ∈ l
| (b::l) _ := ⟨b, mem_cons_self _ _⟩

theorem length_pos_iff_exists_mem {l : list α} : 0 < length l ↔ ∃ a, a ∈ l :=
⟨exists_mem_of_length_pos, λ ⟨a, h⟩, length_pos_of_mem h⟩

theorem ne_nil_of_length_pos {l : list α} : 0 < length l → l ≠ [] :=
λ h1 h2, lt_irrefl 0 ((length_eq_zero.2 h2).subst h1)

theorem length_pos_of_ne_nil {l : list α} : l ≠ [] → 0 < length l :=
λ h, pos_iff_ne_zero.2 $ λ h0, h $ length_eq_zero.1 h0

theorem length_pos_iff_ne_nil {l : list α} : 0 < length l ↔ l ≠ [] :=
⟨ne_nil_of_length_pos, length_pos_of_ne_nil⟩

theorem length_eq_one {l : list α} : length l = 1 ↔ ∃ a, l = [a] :=
⟨match l with [a], _ := ⟨a, rfl⟩ end, λ ⟨a, e⟩, e.symm ▸ rfl⟩

lemma exists_of_length_succ {n} :
  ∀ l : list α, l.length = n + 1 → ∃ h t, l = h :: t
| [] H := absurd H.symm $ succ_ne_zero n
| (h :: t) H := ⟨h, t, rfl⟩

lemma injective_length_iff : injective (list.length : list α → ℕ) ↔ subsingleton α :=
begin
  split,
  { intro h, refine ⟨λ x y, _⟩, suffices : [x] = [y], { simpa using this }, apply h, refl },
  { intros hα l1 l2 hl, induction l1 generalizing l2; cases l2,
    { refl }, { cases hl }, { cases hl },
    congr, exactI subsingleton.elim _ _, apply l1_ih, simpa using hl }
end

lemma injective_length [subsingleton α] : injective (length : list α → ℕ) :=
injective_length_iff.mpr $ by apply_instance

/-! ### set-theoretic notation of lists -/

lemma empty_eq : (∅ : list α) = [] := by refl
lemma singleton_eq [decidable_eq α] (x : α) : ({x} : list α) = [x] := by refl
lemma insert_neg [decidable_eq α] {x : α} {l : list α} (h : x ∉ l) :
  has_insert.insert x l = x :: l :=
if_neg h
lemma insert_pos [decidable_eq α] {x : α} {l : list α} (h : x ∈ l) :
  has_insert.insert x l = l :=
if_pos h
lemma doubleton_eq [decidable_eq α] {x y : α} (h : x ≠ y) : ({x, y} : list α) = [y, x] :=
by { rw [insert_neg, singleton_eq], show y ∉ [x], rw [mem_singleton], exact h.symm }

/-! ### bounded quantifiers over lists -/

theorem forall_mem_nil (p : α → Prop) : ∀ x ∈ @nil α, p x.

@[simp] theorem forall_mem_cons' {p : α → Prop} {a : α} {l : list α} :
  (∀ (x : α), x = a ∨ x ∈ l → p x) ↔ p a ∧ ∀ x ∈ l, p x :=
by simp only [or_imp_distrib, forall_and_distrib, forall_eq]

theorem forall_mem_cons {p : α → Prop} {a : α} {l : list α} :
  (∀ x ∈ a :: l, p x) ↔ p a ∧ ∀ x ∈ l, p x :=
by simp only [mem_cons_iff, forall_mem_cons']

theorem forall_mem_of_forall_mem_cons {p : α → Prop} {a : α} {l : list α}
    (h : ∀ x ∈ a :: l, p x) :
  ∀ x ∈ l, p x :=
(forall_mem_cons.1 h).2

theorem forall_mem_singleton {p : α → Prop} {a : α} : (∀ x ∈ [a], p x) ↔ p a :=
by simp only [mem_singleton, forall_eq]

theorem forall_mem_append {p : α → Prop} {l₁ l₂ : list α} :
  (∀ x ∈ l₁ ++ l₂, p x) ↔ (∀ x ∈ l₁, p x) ∧ (∀ x ∈ l₂, p x) :=
by simp only [mem_append, or_imp_distrib, forall_and_distrib]

theorem not_exists_mem_nil (p : α → Prop) : ¬ ∃ x ∈ @nil α, p x.

theorem exists_mem_cons_of {p : α → Prop} {a : α} (l : list α) (h : p a) :
  ∃ x ∈ a :: l, p x :=
bex.intro a (mem_cons_self _ _) h

theorem exists_mem_cons_of_exists {p : α → Prop} {a : α} {l : list α} (h : ∃ x ∈ l, p x) :
  ∃ x ∈ a :: l, p x :=
bex.elim h (λ x xl px, bex.intro x (mem_cons_of_mem _ xl) px)

theorem or_exists_of_exists_mem_cons {p : α → Prop} {a : α} {l : list α} (h : ∃ x ∈ a :: l, p x) :
  p a ∨ ∃ x ∈ l, p x :=
bex.elim h (λ x xal px,
  or.elim (eq_or_mem_of_mem_cons xal)
    (assume : x = a, begin rw ←this, left, exact px end)
    (assume : x ∈ l, or.inr (bex.intro x this px)))

theorem exists_mem_cons_iff (p : α → Prop) (a : α) (l : list α) :
  (∃ x ∈ a :: l, p x) ↔ p a ∨ ∃ x ∈ l, p x :=
iff.intro or_exists_of_exists_mem_cons
  (assume h, or.elim h (exists_mem_cons_of l) exists_mem_cons_of_exists)

/-! ### list subset -/

theorem subset_def {l₁ l₂ : list α} : l₁ ⊆ l₂ ↔ ∀ ⦃a : α⦄, a ∈ l₁ → a ∈ l₂ := iff.rfl

theorem subset_append_of_subset_left (l l₁ l₂ : list α) : l ⊆ l₁ → l ⊆ l₁++l₂ :=
λ s, subset.trans s $ subset_append_left _ _

theorem subset_append_of_subset_right (l l₁ l₂ : list α) : l ⊆ l₂ → l ⊆ l₁++l₂ :=
λ s, subset.trans s $ subset_append_right _ _

@[simp] theorem cons_subset {a : α} {l m : list α} :
  a::l ⊆ m ↔ a ∈ m ∧ l ⊆ m :=
by simp only [subset_def, mem_cons_iff, or_imp_distrib, forall_and_distrib, forall_eq]

theorem cons_subset_of_subset_of_mem {a : α} {l m : list α}
  (ainm : a ∈ m) (lsubm : l ⊆ m) : a::l ⊆ m :=
cons_subset.2 ⟨ainm, lsubm⟩

theorem append_subset_of_subset_of_subset {l₁ l₂ l : list α} (l₁subl : l₁ ⊆ l) (l₂subl : l₂ ⊆ l) :
  l₁ ++ l₂ ⊆ l :=
λ a h, (mem_append.1 h).elim (@l₁subl _) (@l₂subl _)

@[simp] theorem append_subset_iff {l₁ l₂ l : list α} :
  l₁ ++ l₂ ⊆ l ↔ l₁ ⊆ l ∧ l₂ ⊆ l :=
begin
  split,
  { intro h, simp only [subset_def] at *, split; intros; simp* },
  { rintro ⟨h1, h2⟩, apply append_subset_of_subset_of_subset h1 h2 }
end

theorem eq_nil_of_subset_nil : ∀ {l : list α}, l ⊆ [] → l = []
| []     s := rfl
| (a::l) s := false.elim $ s $ mem_cons_self a l

theorem eq_nil_iff_forall_not_mem {l : list α} : l = [] ↔ ∀ a, a ∉ l :=
show l = [] ↔ l ⊆ [], from ⟨λ e, e ▸ subset.refl _, eq_nil_of_subset_nil⟩

theorem map_subset {l₁ l₂ : list α} (f : α → β) (H : l₁ ⊆ l₂) : map f l₁ ⊆ map f l₂ :=
λ x, by simp only [mem_map, not_and, exists_imp_distrib, and_imp]; exact λ a h e, ⟨a, H h, e⟩

theorem map_subset_iff {l₁ l₂ : list α} (f : α → β) (h : injective f) : map f l₁ ⊆ map f l₂ ↔ l₁ ⊆ l₂ :=
begin
  refine ⟨_, map_subset f⟩, intros h2 x hx,
  rcases mem_map.1 (h2 (mem_map_of_mem f hx)) with ⟨x', hx', hxx'⟩,
  cases h hxx', exact hx'
end

/-! ### append -/

lemma append_eq_has_append {L₁ L₂ : list α} : list.append L₁ L₂ = L₁ ++ L₂ := rfl

theorem append_ne_nil_of_ne_nil_left (s t : list α) : s ≠ [] → s ++ t ≠ [] :=
by induction s; intros; contradiction

theorem append_ne_nil_of_ne_nil_right (s t : list α) : t ≠ [] → s ++ t ≠ [] :=
by induction s; intros; contradiction

@[simp] lemma append_eq_nil {p q : list α} : (p ++ q) = [] ↔ p = [] ∧ q = [] :=
by cases p; simp only [nil_append, cons_append, eq_self_iff_true, true_and, false_and]

@[simp] lemma nil_eq_append_iff {a b : list α} : [] = a ++ b ↔ a = [] ∧ b = [] :=
by rw [eq_comm, append_eq_nil]

lemma append_eq_cons_iff {a b c : list α} {x : α} :
  a ++ b = x :: c ↔ (a = [] ∧ b = x :: c) ∨ (∃a', a = x :: a' ∧ c = a' ++ b) :=
by cases a; simp only [and_assoc, @eq_comm _ c, nil_append, cons_append, eq_self_iff_true,
  true_and, false_and, exists_false, false_or, or_false, exists_and_distrib_left, exists_eq_left']

lemma cons_eq_append_iff {a b c : list α} {x : α} :
  (x :: c : list α) = a ++ b ↔ (a = [] ∧ b = x :: c) ∨ (∃a', a = x :: a' ∧ c = a' ++ b) :=
by rw [eq_comm, append_eq_cons_iff]

lemma append_eq_append_iff {a b c d : list α} :
  a ++ b = c ++ d ↔ (∃a', c = a ++ a' ∧ b = a' ++ d) ∨ (∃c', a = c ++ c' ∧ d = c' ++ b) :=
begin
  induction a generalizing c,
  case nil { rw nil_append, split,
    { rintro rfl, left, exact ⟨_, rfl, rfl⟩ },
    { rintro (⟨a', rfl, rfl⟩ | ⟨a', H, rfl⟩), {refl}, {rw [← append_assoc, ← H], refl} } },
  case cons : a as ih {
    cases c,
    { simp only [cons_append, nil_append, false_and, exists_false, false_or, exists_eq_left'], exact eq_comm },
    { simp only [cons_append, @eq_comm _ a, ih, and_assoc, and_or_distrib_left, exists_and_distrib_left] } }
end

@[simp] theorem split_at_eq_take_drop : ∀ (n : ℕ) (l : list α), split_at n l = (take n l, drop n l)
| 0        a         := rfl
| (succ n) []        := rfl
| (succ n) (x :: xs) := by simp only [split_at, split_at_eq_take_drop n xs, take, drop]

@[simp] theorem take_append_drop : ∀ (n : ℕ) (l : list α), take n l ++ drop n l = l
| 0        a         := rfl
| (succ n) []        := rfl
| (succ n) (x :: xs) := congr_arg (cons x) $ take_append_drop n xs

-- TODO(Leo): cleanup proof after arith dec proc
theorem append_inj : ∀ {s₁ s₂ t₁ t₂ : list α}, s₁ ++ t₁ = s₂ ++ t₂ → length s₁ = length s₂ → s₁ = s₂ ∧ t₁ = t₂
| []      []      t₁ t₂ h hl := ⟨rfl, h⟩
| (a::s₁) []      t₁ t₂ h hl := list.no_confusion $ eq_nil_of_length_eq_zero hl
| []      (b::s₂) t₁ t₂ h hl := list.no_confusion $ eq_nil_of_length_eq_zero hl.symm
| (a::s₁) (b::s₂) t₁ t₂ h hl := list.no_confusion h $ λab hap,
  let ⟨e1, e2⟩ := @append_inj s₁ s₂ t₁ t₂ hap (succ.inj hl) in
  by rw [ab, e1, e2]; exact ⟨rfl, rfl⟩

theorem append_inj_left {s₁ s₂ t₁ t₂ : list α} (h : s₁ ++ t₁ = s₂ ++ t₂) (hl : length s₁ = length s₂) : t₁ = t₂ :=
(append_inj h hl).right

theorem append_inj_right {s₁ s₂ t₁ t₂ : list α} (h : s₁ ++ t₁ = s₂ ++ t₂) (hl : length s₁ = length s₂) : s₁ = s₂ :=
(append_inj h hl).left

theorem append_inj' {s₁ s₂ t₁ t₂ : list α} (h : s₁ ++ t₁ = s₂ ++ t₂) (hl : length t₁ = length t₂) : s₁ = s₂ ∧ t₁ = t₂ :=
append_inj h $ @nat.add_right_cancel _ (length t₁) _ $
let hap := congr_arg length h in by simp only [length_append] at hap; rwa [← hl] at hap

theorem append_inj_left' {s₁ s₂ t₁ t₂ : list α} (h : s₁ ++ t₁ = s₂ ++ t₂) (hl : length t₁ = length t₂) : t₁ = t₂ :=
(append_inj' h hl).right

theorem append_inj_right' {s₁ s₂ t₁ t₂ : list α} (h : s₁ ++ t₁ = s₂ ++ t₂) (hl : length t₁ = length t₂) : s₁ = s₂ :=
(append_inj' h hl).left

theorem append_left_cancel {s t₁ t₂ : list α} (h : s ++ t₁ = s ++ t₂) : t₁ = t₂ :=
append_inj_left h rfl

theorem append_right_cancel {s₁ s₂ t : list α} (h : s₁ ++ t = s₂ ++ t) : s₁ = s₂ :=
append_inj_right' h rfl

theorem append_left_inj {t₁ t₂ : list α} (s) : s ++ t₁ = s ++ t₂ ↔ t₁ = t₂ :=
⟨append_left_cancel, congr_arg _⟩

theorem append_right_inj {s₁ s₂ : list α} (t) : s₁ ++ t = s₂ ++ t ↔ s₁ = s₂ :=
⟨append_right_cancel, congr_arg _⟩

theorem map_eq_append_split {f : α → β} {l : list α} {s₁ s₂ : list β}
  (h : map f l = s₁ ++ s₂) : ∃ l₁ l₂, l = l₁ ++ l₂ ∧ map f l₁ = s₁ ∧ map f l₂ = s₂ :=
begin
  have := h, rw [← take_append_drop (length s₁) l] at this ⊢,
  rw map_append at this,
  refine ⟨_, _, rfl, append_inj this _⟩,
  rw [length_map, length_take, min_eq_left],
  rw [← length_map f l, h, length_append],
  apply nat.le_add_right
end

/-! ### repeat -/

@[simp] theorem repeat_succ (a : α) (n) : repeat a (n + 1) = a :: repeat a n := rfl

theorem eq_of_mem_repeat {a b : α} : ∀ {n}, b ∈ repeat a n → b = a
| (n+1) h := or.elim h id $ @eq_of_mem_repeat _

theorem eq_repeat_of_mem {a : α} : ∀ {l : list α}, (∀ b ∈ l, b = a) → l = repeat a l.length
| []     H := rfl
| (b::l) H := by cases forall_mem_cons.1 H with H₁ H₂;
  unfold length repeat; congr; [exact H₁, exact eq_repeat_of_mem H₂]

theorem eq_repeat' {a : α} {l : list α} : l = repeat a l.length ↔ ∀ b ∈ l, b = a :=
⟨λ h, h.symm ▸ λ b, eq_of_mem_repeat, eq_repeat_of_mem⟩

theorem eq_repeat {a : α} {n} {l : list α} : l = repeat a n ↔ length l = n ∧ ∀ b ∈ l, b = a :=
⟨λ h, h.symm ▸ ⟨length_repeat _ _, λ b, eq_of_mem_repeat⟩,
 λ ⟨e, al⟩, e ▸ eq_repeat_of_mem al⟩

theorem repeat_add (a : α) (m n) : repeat a (m + n) = repeat a m ++ repeat a n :=
by induction m; simp only [*, zero_add, succ_add, repeat]; split; refl

theorem repeat_subset_singleton (a : α) (n) : repeat a n ⊆ [a] :=
λ b h, mem_singleton.2 (eq_of_mem_repeat h)

@[simp] theorem map_const (l : list α) (b : β) : map (function.const α b) l = repeat b l.length :=
by induction l; [refl, simp only [*, map]]; split; refl

theorem eq_of_mem_map_const {b₁ b₂ : β} {l : list α} (h : b₁ ∈ map (function.const α b₂) l) : b₁ = b₂ :=
by rw map_const at h; exact eq_of_mem_repeat h

@[simp] theorem map_repeat (f : α → β) (a : α) (n) : map f (repeat a n) = repeat (f a) n :=
by induction n; [refl, simp only [*, repeat, map]]; split; refl

@[simp] theorem tail_repeat (a : α) (n) : tail (repeat a n) = repeat a n.pred :=
by cases n; refl

@[simp] theorem join_repeat_nil (n : ℕ) : join (repeat [] n) = @nil α :=
by induction n; [refl, simp only [*, repeat, join, append_nil]]

/-! ### pure -/

@[simp] theorem mem_pure {α} (x y : α) :
  x ∈ (pure y : list α) ↔ x = y := by simp! [pure,list.ret]

/-! ### bind -/

@[simp] theorem bind_eq_bind {α β} (f : α → list β) (l : list α) :
  l >>= f = l.bind f := rfl

@[simp] theorem bind_append (f : α → list β) (l₁ l₂ : list α) :
  (l₁ ++ l₂).bind f = l₁.bind f ++ l₂.bind f :=
append_bind _ _ _

/-! ### concat -/

theorem concat_nil (a : α) : concat [] a = [a] := rfl

theorem concat_cons (a b : α) (l : list α) : concat (a :: l) b = a :: concat l b := rfl

@[simp] theorem concat_eq_append (a : α) (l : list α) : concat l a = l ++ [a] :=
by induction l; simp only [*, concat]; split; refl

theorem concat_ne_nil (a : α) (l : list α) : concat l a ≠ [] :=
by simp

theorem concat_append (a : α) (l₁ l₂ : list α) : concat l₁ a ++ l₂ = l₁ ++ a :: l₂ :=
by simp

theorem length_concat (a : α) (l : list α) : length (concat l a) = succ (length l) :=
by simp only [concat_eq_append, length_append, length]

theorem append_concat (a : α) (l₁ l₂ : list α) : l₁ ++ concat l₂ a = concat (l₁ ++ l₂) a :=
by simp

/-! ### reverse -/

@[simp] theorem reverse_nil : reverse (@nil α) = [] := rfl

local attribute [simp] reverse_core

@[simp] theorem reverse_cons (a : α) (l : list α) : reverse (a::l) = reverse l ++ [a] :=
have aux : ∀ l₁ l₂, reverse_core l₁ l₂ ++ [a] = reverse_core l₁ (l₂ ++ [a]),
by intro l₁; induction l₁; intros; [refl, simp only [*, reverse_core, cons_append]],
(aux l nil).symm

theorem reverse_core_eq (l₁ l₂ : list α) : reverse_core l₁ l₂ = reverse l₁ ++ l₂ :=
by induction l₁ generalizing l₂; [refl, simp only [*, reverse_core, reverse_cons, append_assoc]]; refl

theorem reverse_cons' (a : α) (l : list α) : reverse (a::l) = concat (reverse l) a :=
by simp only [reverse_cons, concat_eq_append]

@[simp] theorem reverse_singleton (a : α) : reverse [a] = [a] := rfl

@[simp] theorem reverse_append (s t : list α) : reverse (s ++ t) = (reverse t) ++ (reverse s) :=
by induction s; [rw [nil_append, reverse_nil, append_nil],
simp only [*, cons_append, reverse_cons, append_assoc]]

@[simp] theorem reverse_reverse (l : list α) : reverse (reverse l) = l :=
by induction l; [refl, simp only [*, reverse_cons, reverse_append]]; refl

theorem reverse_injective : injective (@reverse α) :=
injective_of_left_inverse reverse_reverse

@[simp] theorem reverse_inj {l₁ l₂ : list α} : reverse l₁ = reverse l₂ ↔ l₁ = l₂ :=
reverse_injective.eq_iff

@[simp] theorem reverse_eq_nil {l : list α} : reverse l = [] ↔ l = [] :=
@reverse_inj _ l []

theorem concat_eq_reverse_cons (a : α) (l : list α) : concat l a = reverse (a :: reverse l) :=
by simp only [concat_eq_append, reverse_cons, reverse_reverse]

@[simp] theorem length_reverse (l : list α) : length (reverse l) = length l :=
by induction l; [refl, simp only [*, reverse_cons, length_append, length]]

@[simp] theorem map_reverse (f : α → β) (l : list α) : map f (reverse l) = reverse (map f l) :=
by induction l; [refl, simp only [*, map, reverse_cons, map_append]]

theorem map_reverse_core (f : α → β) (l₁ l₂ : list α) :
  map f (reverse_core l₁ l₂) = reverse_core (map f l₁) (map f l₂) :=
by simp only [reverse_core_eq, map_append, map_reverse]

@[simp] theorem mem_reverse {a : α} {l : list α} : a ∈ reverse l ↔ a ∈ l :=
by induction l; [refl, simp only [*, reverse_cons, mem_append, mem_singleton, mem_cons_iff, not_mem_nil, false_or, or_false, or_comm]]

@[simp] theorem reverse_repeat (a : α) (n) : reverse (repeat a n) = repeat a n :=
eq_repeat.2 ⟨by simp only [length_reverse, length_repeat], λ b h, eq_of_mem_repeat (mem_reverse.1 h)⟩

<<<<<<< HEAD
/-- Recurrence principle from the right for lists: if a property holds for the empty list, and
for `l ++ [a]` if it holds for `l`, then it holds for all lists. The definition is given for
=======
/-- Induction principle from the right for lists: if a property holds for the empty list, and
for `l ++ [a]` if it holds for `l`, then it holds for all lists. The principle is given for
>>>>>>> df7eb724
a `Sort`-valued predicate, i.e., it can also be used to construct data. -/
@[elab_as_eliminator] def reverse_rec_on {C : list α → Sort*}
  (l : list α) (H0 : C [])
  (H1 : ∀ (l : list α) (a : α), C l → C (l ++ [a])) : C l :=
begin
  rw ← reverse_reverse l,
  induction reverse l,
  { exact H0 },
  { rw reverse_cons, exact H1 _ _ ih }
end

/-! ### last -/

@[simp] theorem last_cons {a : α} {l : list α} : ∀ (h₁ : a :: l ≠ nil) (h₂ : l ≠ nil), last (a :: l) h₁ = last l h₂ :=
by {induction l; intros, contradiction, reflexivity}

@[simp] theorem last_append {a : α} (l : list α) (h : l ++ [a] ≠ []) : last (l ++ [a]) h = a :=
by induction l; [refl, simp only [cons_append, last_cons _ (λ H, cons_ne_nil _ _ (append_eq_nil.1 H).2), *]]

theorem last_concat {a : α} (l : list α) (h : concat l a ≠ []) : last (concat l a) h = a :=
by simp only [concat_eq_append, last_append]

@[simp] theorem last_singleton (a : α) (h : [a] ≠ []) : last [a] h = a := rfl

@[simp] theorem last_cons_cons (a₁ a₂ : α) (l : list α) (h : a₁::a₂::l ≠ []) :
  last (a₁::a₂::l) h = last (a₂::l) (cons_ne_nil a₂ l) := rfl

theorem last_congr {l₁ l₂ : list α} (h₁ : l₁ ≠ []) (h₂ : l₂ ≠ []) (h₃ : l₁ = l₂) :
  last l₁ h₁ = last l₂ h₂ :=
by subst l₁

/-! ### head(') and tail -/

theorem head_eq_head' [inhabited α] (l : list α) : head l = (head' l).iget :=
by cases l; refl

@[simp] theorem head_cons [inhabited α] (a : α) (l : list α) : head (a::l) = a := rfl

@[simp] theorem tail_nil : tail (@nil α) = [] := rfl

@[simp] theorem tail_cons (a : α) (l : list α) : tail (a::l) = l := rfl

@[simp] theorem head_append [inhabited α] (t : list α) {s : list α} (h : s ≠ []) : head (s ++ t) = head s :=
by {induction s, contradiction, refl}

theorem cons_head_tail [inhabited α] {l : list α} (h : l ≠ []) : (head l)::(tail l) = l :=
by {induction l, contradiction, refl}

/-! ### sublists -/

@[simp] theorem nil_sublist : Π (l : list α), [] <+ l
| []       := sublist.slnil
| (a :: l) := sublist.cons _ _ a (nil_sublist l)

@[refl, simp] theorem sublist.refl : Π (l : list α), l <+ l
| []       := sublist.slnil
| (a :: l) := sublist.cons2 _ _ a (sublist.refl l)

@[trans] theorem sublist.trans {l₁ l₂ l₃ : list α} (h₁ : l₁ <+ l₂) (h₂ : l₂ <+ l₃) : l₁ <+ l₃ :=
sublist.rec_on h₂ (λ_ s, s)
  (λl₂ l₃ a h₂ IH l₁ h₁, sublist.cons _ _ _ (IH l₁ h₁))
  (λl₂ l₃ a h₂ IH l₁ h₁, @sublist.cases_on _ (λl₁ l₂', l₂' = a :: l₂ → l₁ <+ a :: l₃) _ _ h₁
    (λ_, nil_sublist _)
    (λl₁ l₂' a' h₁' e, match a', l₂', e, h₁' with ._, ._, rfl, h₁ := sublist.cons _ _ _ (IH _ h₁) end)
    (λl₁ l₂' a' h₁' e, match a', l₂', e, h₁' with ._, ._, rfl, h₁ := sublist.cons2 _ _ _ (IH _ h₁) end) rfl)
  l₁ h₁

@[simp] theorem sublist_cons (a : α) (l : list α) : l <+ a::l :=
sublist.cons _ _ _ (sublist.refl l)

theorem sublist_of_cons_sublist {a : α} {l₁ l₂ : list α} : a::l₁ <+ l₂ → l₁ <+ l₂ :=
sublist.trans (sublist_cons a l₁)

theorem cons_sublist_cons {l₁ l₂ : list α} (a : α) (s : l₁ <+ l₂) : a::l₁ <+ a::l₂ :=
sublist.cons2 _ _ _ s

@[simp] theorem sublist_append_left : Π (l₁ l₂ : list α), l₁ <+ l₁++l₂
| []      l₂ := nil_sublist _
| (a::l₁) l₂ := cons_sublist_cons _ (sublist_append_left l₁ l₂)

@[simp] theorem sublist_append_right : Π (l₁ l₂ : list α), l₂ <+ l₁++l₂
| []      l₂ := sublist.refl _
| (a::l₁) l₂ := sublist.cons _ _ _ (sublist_append_right l₁ l₂)

theorem sublist_cons_of_sublist (a : α) {l₁ l₂ : list α} : l₁ <+ l₂ → l₁ <+ a::l₂ :=
sublist.cons _ _ _

theorem sublist_append_of_sublist_left {l l₁ l₂ : list α} (s : l <+ l₁) : l <+ l₁++l₂ :=
s.trans $ sublist_append_left _ _

theorem sublist_append_of_sublist_right {l l₁ l₂ : list α} (s : l <+ l₂) : l <+ l₁++l₂ :=
s.trans $ sublist_append_right _ _

theorem sublist_of_cons_sublist_cons {l₁ l₂ : list α} : ∀ {a : α}, a::l₁ <+ a::l₂ → l₁ <+ l₂
| ._ (sublist.cons  ._ ._ a s) := sublist_of_cons_sublist s
| ._ (sublist.cons2 ._ ._ a s) := s

theorem cons_sublist_cons_iff {l₁ l₂ : list α} {a : α} : a::l₁ <+ a::l₂ ↔ l₁ <+ l₂ :=
⟨sublist_of_cons_sublist_cons, cons_sublist_cons _⟩

@[simp] theorem append_sublist_append_left {l₁ l₂ : list α} : ∀ l, l++l₁ <+ l++l₂ ↔ l₁ <+ l₂
| []     := iff.rfl
| (a::l) := cons_sublist_cons_iff.trans (append_sublist_append_left l)

theorem append_sublist_append_of_sublist_right {l₁ l₂ : list α} (h : l₁ <+ l₂) (l) : l₁++l <+ l₂++l :=
begin
  induction h with _ _ a _ ih _ _ a _ ih,
  { refl },
  { apply sublist_cons_of_sublist a ih },
  { apply cons_sublist_cons a ih }
end

theorem sublist_or_mem_of_sublist {l l₁ l₂ : list α} {a : α} (h : l <+ l₁ ++ a::l₂) : l <+ l₁ ++ l₂ ∨ a ∈ l :=
begin
  induction l₁ with b l₁ IH generalizing l,
  { cases h, { left, exact ‹l <+ l₂› }, { right, apply mem_cons_self } },
  { cases h with _ _ _ h _ _ _ h,
    { exact or.imp_left (sublist_cons_of_sublist _) (IH h) },
    { exact (IH h).imp (cons_sublist_cons _) (mem_cons_of_mem _) } }
end

theorem reverse_sublist {l₁ l₂ : list α} (h : l₁ <+ l₂) : l₁.reverse <+ l₂.reverse :=
begin
  induction h with _ _ _ _ ih _ _ a _ ih, {refl},
  { rw reverse_cons, exact sublist_append_of_sublist_left ih },
  { rw [reverse_cons, reverse_cons], exact append_sublist_append_of_sublist_right ih [a] }
end

@[simp] theorem reverse_sublist_iff {l₁ l₂ : list α} : l₁.reverse <+ l₂.reverse ↔ l₁ <+ l₂ :=
⟨λ h, by have := reverse_sublist h; simp only [reverse_reverse] at this; assumption, reverse_sublist⟩

@[simp] theorem append_sublist_append_right {l₁ l₂ : list α} (l) : l₁++l <+ l₂++l ↔ l₁ <+ l₂ :=
⟨λ h, by have := reverse_sublist h; simp only [reverse_append, append_sublist_append_left, reverse_sublist_iff] at this; assumption,
 λ h, append_sublist_append_of_sublist_right h l⟩

theorem append_sublist_append {l₁ l₂ r₁ r₂ : list α}
  (hl : l₁ <+ l₂) (hr : r₁ <+ r₂) : l₁ ++ r₁ <+ l₂ ++ r₂ :=
(append_sublist_append_of_sublist_right hl _).trans
  ((append_sublist_append_left _).2 hr)

theorem subset_of_sublist : Π {l₁ l₂ : list α}, l₁ <+ l₂ → l₁ ⊆ l₂
| ._ ._ sublist.slnil             b h := h
| ._ ._ (sublist.cons  l₁ l₂ a s) b h := mem_cons_of_mem _ (subset_of_sublist s h)
| ._ ._ (sublist.cons2 l₁ l₂ a s) b h :=
  match eq_or_mem_of_mem_cons h with
  | or.inl h := h ▸ mem_cons_self _ _
  | or.inr h := mem_cons_of_mem _ (subset_of_sublist s h)
  end

theorem singleton_sublist {a : α} {l} : [a] <+ l ↔ a ∈ l :=
⟨λ h, subset_of_sublist h (mem_singleton_self _), λ h,
let ⟨s, t, e⟩ := mem_split h in e.symm ▸
  (cons_sublist_cons _ (nil_sublist _)).trans (sublist_append_right _ _)⟩

theorem eq_nil_of_sublist_nil {l : list α} (s : l <+ []) : l = [] :=
eq_nil_of_subset_nil $ subset_of_sublist s

theorem repeat_sublist_repeat (a : α) {m n} : repeat a m <+ repeat a n ↔ m ≤ n :=
⟨λ h, by simpa only [length_repeat] using length_le_of_sublist h,
 λ h, by induction h; [refl, simp only [*, repeat_succ, sublist.cons]] ⟩

theorem eq_of_sublist_of_length_eq : ∀ {l₁ l₂ : list α}, l₁ <+ l₂ → length l₁ = length l₂ → l₁ = l₂
| ._ ._ sublist.slnil             h := rfl
| ._ ._ (sublist.cons  l₁ l₂ a s) h :=
  absurd (length_le_of_sublist s) $ not_le_of_gt $ by rw h; apply lt_succ_self
| ._ ._ (sublist.cons2 l₁ l₂ a s) h :=
  by rw [length, length] at h; injection h with h; rw eq_of_sublist_of_length_eq s h

theorem eq_of_sublist_of_length_le {l₁ l₂ : list α} (s : l₁ <+ l₂) (h : length l₂ ≤ length l₁) : l₁ = l₂ :=
eq_of_sublist_of_length_eq s (le_antisymm (length_le_of_sublist s) h)

theorem sublist_antisymm {l₁ l₂ : list α} (s₁ : l₁ <+ l₂) (s₂ : l₂ <+ l₁) : l₁ = l₂ :=
eq_of_sublist_of_length_le s₁ (length_le_of_sublist s₂)

instance decidable_sublist [decidable_eq α] : ∀ (l₁ l₂ : list α), decidable (l₁ <+ l₂)
| []      l₂      := is_true $ nil_sublist _
| (a::l₁) []      := is_false $ λh, list.no_confusion $ eq_nil_of_sublist_nil h
| (a::l₁) (b::l₂) :=
  if h : a = b then
    decidable_of_decidable_of_iff (decidable_sublist l₁ l₂) $
      by rw [← h]; exact ⟨cons_sublist_cons _, sublist_of_cons_sublist_cons⟩
  else decidable_of_decidable_of_iff (decidable_sublist (a::l₁) l₂)
    ⟨sublist_cons_of_sublist _, λs, match a, l₁, s, h with
    | a, l₁, sublist.cons ._ ._ ._ s', h := s'
    | ._, ._, sublist.cons2 t ._ ._ s', h := absurd rfl h
    end⟩

/-! ### index_of -/

section index_of
variable [decidable_eq α]

@[simp] theorem index_of_nil (a : α) : index_of a [] = 0 := rfl

theorem index_of_cons (a b : α) (l : list α) : index_of a (b::l) = if a = b then 0 else succ (index_of a l) := rfl

theorem index_of_cons_eq {a b : α} (l : list α) : a = b → index_of a (b::l) = 0 :=
assume e, if_pos e

@[simp] theorem index_of_cons_self (a : α) (l : list α) : index_of a (a::l) = 0 :=
index_of_cons_eq _ rfl

@[simp, priority 990]
theorem index_of_cons_ne {a b : α} (l : list α) : a ≠ b → index_of a (b::l) = succ (index_of a l) :=
assume n, if_neg n

theorem index_of_eq_length {a : α} {l : list α} : index_of a l = length l ↔ a ∉ l :=
begin
  induction l with b l ih,
  { exact iff_of_true rfl (not_mem_nil _) },
  simp only [length, mem_cons_iff, index_of_cons], split_ifs,
  { exact iff_of_false (by rintro ⟨⟩) (λ H, H $ or.inl h) },
  { simp only [h, false_or], rw ← ih, exact succ_inj' }
end

@[simp, priority 980]
theorem index_of_of_not_mem {l : list α} {a : α} : a ∉ l → index_of a l = length l :=
index_of_eq_length.2

theorem index_of_le_length {a : α} {l : list α} : index_of a l ≤ length l :=
begin
  induction l with b l ih, {refl},
  simp only [length, index_of_cons],
  by_cases h : a = b, {rw if_pos h, exact nat.zero_le _},
  rw if_neg h, exact succ_le_succ ih
end

theorem index_of_lt_length {a} {l : list α} : index_of a l < length l ↔ a ∈ l :=
⟨λh, by_contradiction $ λ al, ne_of_lt h $ index_of_eq_length.2 al,
λal, lt_of_le_of_ne index_of_le_length $ λ h, index_of_eq_length.1 h al⟩

end index_of

/-! ### nth element -/

theorem nth_le_of_mem : ∀ {a} {l : list α}, a ∈ l → ∃ n h, nth_le l n h = a
| a (_ :: l) (or.inl rfl) := ⟨0, succ_pos _, rfl⟩
| a (b :: l) (or.inr m)   :=
  let ⟨n, h, e⟩ := nth_le_of_mem m in ⟨n+1, succ_lt_succ h, e⟩

theorem nth_le_nth : ∀ {l : list α} {n} h, nth l n = some (nth_le l n h)
| (a :: l) 0     h := rfl
| (a :: l) (n+1) h := @nth_le_nth l n _

theorem nth_len_le : ∀ {l : list α} {n}, length l ≤ n → nth l n = none
| []       n     h := rfl
| (a :: l) (n+1) h := nth_len_le (le_of_succ_le_succ h)

theorem nth_eq_some {l : list α} {n a} : nth l n = some a ↔ ∃ h, nth_le l n h = a :=
⟨λ e,
  have h : n < length l, from lt_of_not_ge $ λ hn,
    by rw nth_len_le hn at e; contradiction,
  ⟨h, by rw nth_le_nth h at e;
    injection e with e; apply nth_le_mem⟩,
λ ⟨h, e⟩, e ▸ nth_le_nth _⟩

theorem nth_of_mem {a} {l : list α} (h : a ∈ l) : ∃ n, nth l n = some a :=
let ⟨n, h, e⟩ := nth_le_of_mem h in ⟨n, by rw [nth_le_nth, e]⟩

theorem nth_le_mem : ∀ (l : list α) n h, nth_le l n h ∈ l
| (a :: l) 0     h := mem_cons_self _ _
| (a :: l) (n+1) h := mem_cons_of_mem _ (nth_le_mem l _ _)

theorem nth_mem {l : list α} {n a} (e : nth l n = some a) : a ∈ l :=
let ⟨h, e⟩ := nth_eq_some.1 e in e ▸ nth_le_mem _ _ _

theorem mem_iff_nth_le {a} {l : list α} : a ∈ l ↔ ∃ n h, nth_le l n h = a :=
⟨nth_le_of_mem, λ ⟨n, h, e⟩, e ▸ nth_le_mem _ _ _⟩

theorem mem_iff_nth {a} {l : list α} : a ∈ l ↔ ∃ n, nth l n = some a :=
mem_iff_nth_le.trans $ exists_congr $ λ n, nth_eq_some.symm

@[simp] theorem nth_map (f : α → β) : ∀ l n, nth (map f l) n = (nth l n).map f
| []       n     := rfl
| (a :: l) 0     := rfl
| (a :: l) (n+1) := nth_map l n

theorem nth_le_map (f : α → β) {l n} (H1 H2) : nth_le (map f l) n H1 = f (nth_le l n H2) :=
option.some.inj $ by rw [← nth_le_nth, nth_map, nth_le_nth]; refl

/-- A version of `nth_le_map` that can be used for rewriting. -/
theorem nth_le_map_rev (f : α → β) {l n} (H) :
  f (nth_le l n H) = nth_le (map f l) n ((length_map f l).symm ▸ H) :=
(nth_le_map f _ _).symm

@[simp] theorem nth_le_map' (f : α → β) {l n} (H) :
  nth_le (map f l) n H = f (nth_le l n (length_map f l ▸ H)) :=
nth_le_map f _ _

/-- If one has `nth_le L i hi` in a formula and `h : L = L'`, one can not `rw h` in the formula as
`hi` gives `i < L.length` and not `i < L'.length`. The lemma `nth_le_of_eq` can be used to make
such a rewrite, with `rw (nth_le_of_eq h)`. -/
lemma nth_le_of_eq {L L' : list α} (h : L = L') {i : ℕ} (hi : i < L.length) :
  nth_le L i hi = nth_le L' i (h ▸ hi) :=
by { congr, exact h}

@[simp] lemma nth_le_singleton (a : α) {n : ℕ} (hn : n < 1) :
  nth_le [a] n hn = a :=
have hn0 : n = 0 := le_zero_iff.1 (le_of_lt_succ hn),
by subst hn0; refl

lemma nth_le_zero [inhabited α] {L : list α} (h : 0 < L.length) :
  L.nth_le 0 h = L.head :=
by { cases L, cases h, simp, }

lemma nth_le_append : ∀ {l₁ l₂ : list α} {n : ℕ} (hn₁) (hn₂),
  (l₁ ++ l₂).nth_le n hn₁ = l₁.nth_le n hn₂
| []     _ n     hn₁ hn₂  := (not_lt_zero _ hn₂).elim
| (a::l) _ 0     hn₁ hn₂ := rfl
| (a::l) _ (n+1) hn₁ hn₂ := by simp only [nth_le, cons_append];
                         exact nth_le_append _ _

lemma nth_le_append_right_aux {l₁ l₂ : list α} {n : ℕ}
  (h₁ : l₁.length ≤ n) (h₂ : n < (l₁ ++ l₂).length) : n - l₁.length < l₂.length :=
begin
  rw list.length_append at h₂,
  convert (nat.sub_lt_sub_right_iff h₁).mpr h₂,
  simp,
end

lemma nth_le_append_right : ∀ {l₁ l₂ : list α} {n : ℕ} (h₁ : l₁.length ≤ n) (h₂),
  (l₁ ++ l₂).nth_le n h₂ = l₂.nth_le (n - l₁.length) (nth_le_append_right_aux h₁ h₂)
| []       _ n     h₁ h₂ := rfl
| (a :: l) _ (n+1) h₁ h₂ :=
  begin
    dsimp,
    conv { to_rhs, congr, skip, rw [←nat.sub_sub, nat.sub.right_comm, nat.add_sub_cancel], },
    rw nth_le_append_right (nat.lt_succ_iff.mp h₁),
  end

@[simp] lemma nth_le_repeat (a : α) {n m : ℕ} (h : m < (list.repeat a n).length) :
  (list.repeat a n).nth_le m h = a :=
eq_of_mem_repeat (nth_le_mem _ _ _)

lemma nth_append  {l₁ l₂ : list α} {n : ℕ} (hn : n < l₁.length) :
  (l₁ ++ l₂).nth n = l₁.nth n :=
have hn' : n < (l₁ ++ l₂).length := lt_of_lt_of_le hn
  (by rw length_append; exact le_add_right _ _),
by rw [nth_le_nth hn, nth_le_nth hn', nth_le_append]

lemma last_eq_nth_le : ∀ (l : list α) (h : l ≠ []),
  last l h = l.nth_le (l.length - 1) (sub_lt (length_pos_of_ne_nil h) one_pos)
| [] h := rfl
| [a] h := by rw [last_singleton, nth_le_singleton]
| (a :: b :: l) h := by { rw [last_cons, last_eq_nth_le (b :: l)],
                          refl, exact cons_ne_nil b l }

@[simp] lemma nth_concat_length: ∀ (l : list α) (a : α), (l ++ [a]).nth l.length = a
| []     a := rfl
| (b::l) a := by rw [cons_append, length_cons, nth, nth_concat_length]

@[ext]
theorem ext : ∀ {l₁ l₂ : list α}, (∀n, nth l₁ n = nth l₂ n) → l₁ = l₂
| []      []       h := rfl
| (a::l₁) []       h := by have h0 := h 0; contradiction
| []      (a'::l₂) h := by have h0 := h 0; contradiction
| (a::l₁) (a'::l₂) h := by have h0 : some a = some a' := h 0; injection h0 with aa;
    simp only [aa, ext (λn, h (n+1))]; split; refl

theorem ext_le {l₁ l₂ : list α} (hl : length l₁ = length l₂) (h : ∀n h₁ h₂, nth_le l₁ n h₁ = nth_le l₂ n h₂) : l₁ = l₂ :=
ext $ λn, if h₁ : n < length l₁
  then by rw [nth_le_nth, nth_le_nth, h n h₁ (by rwa [← hl])]
  else let h₁ := le_of_not_gt h₁ in by { rw [nth_len_le h₁, nth_len_le], rwa [←hl], }

@[simp] theorem index_of_nth_le [decidable_eq α] {a : α} : ∀ {l : list α} h, nth_le l (index_of a l) h = a
| (b::l) h := by by_cases h' : a = b; simp only [h', if_pos, if_false, index_of_cons, nth_le, @index_of_nth_le l]

@[simp] theorem index_of_nth [decidable_eq α] {a : α} {l : list α} (h : a ∈ l) : nth l (index_of a l) = some a :=
by rw [nth_le_nth, index_of_nth_le (index_of_lt_length.2 h)]

theorem nth_le_reverse_aux1 : ∀ (l r : list α) (i h1 h2), nth_le (reverse_core l r) (i + length l) h1 = nth_le r i h2
| []       r i := λh1 h2, rfl
| (a :: l) r i := by rw (show i + length (a :: l) = i + 1 + length l, from add_right_comm i (length l) 1); exact
  λh1 h2, nth_le_reverse_aux1 l (a :: r) (i+1) h1 (succ_lt_succ h2)

lemma index_of_inj [decidable_eq α] {l : list α} {x y : α}
  (hx : x ∈ l) (hy : y ∈ l) : index_of x l = index_of y l ↔ x = y :=
⟨λ h, have nth_le l (index_of x l) (index_of_lt_length.2 hx) =
        nth_le l (index_of y l) (index_of_lt_length.2 hy),
      by simp only [h],
    by simpa only [index_of_nth_le],
  λ h, by subst h⟩

theorem nth_le_reverse_aux2 : ∀ (l r : list α) (i : nat) (h1) (h2),
  nth_le (reverse_core l r) (length l - 1 - i) h1 = nth_le l i h2
| []       r i     h1 h2 := absurd h2 (not_lt_zero _)
| (a :: l) r 0     h1 h2 := begin
    have aux := nth_le_reverse_aux1 l (a :: r) 0,
    rw zero_add at aux,
    exact aux _ (zero_lt_succ _)
  end
| (a :: l) r (i+1) h1 h2 := begin
    have aux := nth_le_reverse_aux2 l (a :: r) i,
    have heq := calc length (a :: l) - 1 - (i + 1)
          = length l - (1 + i) : by rw add_comm; refl
      ... = length l - 1 - i   : by rw nat.sub_sub,
    rw [← heq] at aux,
    apply aux
  end

@[simp] theorem nth_le_reverse (l : list α) (i : nat) (h1 h2) :
  nth_le (reverse l) (length l - 1 - i) h1 = nth_le l i h2 :=
nth_le_reverse_aux2 _ _ _ _ _

lemma eq_cons_of_length_one {l : list α} (h : l.length = 1) :
  l = [l.nth_le 0 (h.symm ▸ zero_lt_one)] :=
begin
  refine ext_le (by convert h) (λ n h₁ h₂, _),
  simp only [nth_le_singleton],
  congr,
  exact eq_bot_iff.mpr (nat.lt_succ_iff.mp h₂)
end

lemma modify_nth_tail_modify_nth_tail {f g : list α → list α} (m : ℕ) :
  ∀n (l:list α), (l.modify_nth_tail f n).modify_nth_tail g (m + n) =
    l.modify_nth_tail (λl, (f l).modify_nth_tail g m) n
| 0     l      := rfl
| (n+1) []     := rfl
| (n+1) (a::l) := congr_arg (list.cons a) (modify_nth_tail_modify_nth_tail n l)

lemma modify_nth_tail_modify_nth_tail_le
  {f g : list α → list α} (m n : ℕ) (l : list α) (h : n ≤ m) :
  (l.modify_nth_tail f n).modify_nth_tail g m =
    l.modify_nth_tail (λl, (f l).modify_nth_tail g (m - n)) n :=
begin
  rcases le_iff_exists_add.1 h with ⟨m, rfl⟩,
  rw [nat.add_sub_cancel_left, add_comm, modify_nth_tail_modify_nth_tail]
end

lemma modify_nth_tail_modify_nth_tail_same {f g : list α → list α} (n : ℕ) (l:list α) :
  (l.modify_nth_tail f n).modify_nth_tail g n = l.modify_nth_tail (g ∘ f) n :=
by rw [modify_nth_tail_modify_nth_tail_le n n l (le_refl n), nat.sub_self]; refl

lemma modify_nth_tail_id :
  ∀n (l:list α), l.modify_nth_tail id n = l
| 0     l      := rfl
| (n+1) []     := rfl
| (n+1) (a::l) := congr_arg (list.cons a) (modify_nth_tail_id n l)

theorem remove_nth_eq_nth_tail : ∀ n (l : list α), remove_nth l n = modify_nth_tail tail n l
| 0     l      := by cases l; refl
| (n+1) []     := rfl
| (n+1) (a::l) := congr_arg (cons _) (remove_nth_eq_nth_tail _ _)

theorem update_nth_eq_modify_nth (a : α) : ∀ n (l : list α),
  update_nth l n a = modify_nth (λ _, a) n l
| 0     l      := by cases l; refl
| (n+1) []     := rfl
| (n+1) (b::l) := congr_arg (cons _) (update_nth_eq_modify_nth _ _)

theorem modify_nth_eq_update_nth (f : α → α) : ∀ n (l : list α),
  modify_nth f n l = ((λ a, update_nth l n (f a)) <$> nth l n).get_or_else l
| 0     l      := by cases l; refl
| (n+1) []     := rfl
| (n+1) (b::l) := (congr_arg (cons b)
  (modify_nth_eq_update_nth n l)).trans $ by cases nth l n; refl

theorem nth_modify_nth (f : α → α) : ∀ n (l : list α) m,
  nth (modify_nth f n l) m = (λ a, if n = m then f a else a) <$> nth l m
| n     l      0     := by cases l; cases n; refl
| n     []     (m+1) := by cases n; refl
| 0     (a::l) (m+1) := by cases nth l m; refl
| (n+1) (a::l) (m+1) := (nth_modify_nth n l m).trans $
  by cases nth l m with b; by_cases n = m;
  simp only [h, if_pos, if_true, if_false, option.map_none, option.map_some, mt succ_inj, not_false_iff]

theorem modify_nth_tail_length (f : list α → list α) (H : ∀ l, length (f l) = length l) :
  ∀ n l, length (modify_nth_tail f n l) = length l
| 0     l      := H _
| (n+1) []     := rfl
| (n+1) (a::l) := @congr_arg _ _ _ _ (+1) (modify_nth_tail_length _ _)

@[simp] theorem modify_nth_length (f : α → α) :
  ∀ n l, length (modify_nth f n l) = length l :=
modify_nth_tail_length _ (λ l, by cases l; refl)

@[simp] theorem update_nth_length (l : list α) (n) (a : α) :
  length (update_nth l n a) = length l :=
by simp only [update_nth_eq_modify_nth, modify_nth_length]

@[simp] theorem nth_modify_nth_eq (f : α → α) (n) (l : list α) :
  nth (modify_nth f n l) n = f <$> nth l n :=
by simp only [nth_modify_nth, if_pos]

@[simp] theorem nth_modify_nth_ne (f : α → α) {m n} (l : list α) (h : m ≠ n) :
  nth (modify_nth f m l) n = nth l n :=
by simp only [nth_modify_nth, if_neg h, id_map']

theorem nth_update_nth_eq (a : α) (n) (l : list α) :
  nth (update_nth l n a) n = (λ _, a) <$> nth l n :=
by simp only [update_nth_eq_modify_nth, nth_modify_nth_eq]

theorem nth_update_nth_of_lt (a : α) {n} {l : list α} (h : n < length l) :
  nth (update_nth l n a) n = some a :=
by rw [nth_update_nth_eq, nth_le_nth h]; refl

theorem nth_update_nth_ne (a : α) {m n} (l : list α) (h : m ≠ n) :
  nth (update_nth l m a) n = nth l n :=
by simp only [update_nth_eq_modify_nth, nth_modify_nth_ne _ _ h]

@[simp] lemma nth_le_update_nth_eq (l : list α) (i : ℕ) (a : α)
  (h : i < (l.update_nth i a).length) : (l.update_nth i a).nth_le i h = a :=
by rw [← option.some_inj, ← nth_le_nth, nth_update_nth_eq, nth_le_nth]; simp * at *

@[simp] lemma nth_le_update_nth_of_ne {l : list α} {i j : ℕ} (h : i ≠ j) (a : α)
  (hj : j < (l.update_nth i a).length) :
  (l.update_nth i a).nth_le j hj = l.nth_le j (by simpa using hj) :=
by rw [← option.some_inj, ← list.nth_le_nth, list.nth_update_nth_ne _ _ h, list.nth_le_nth]

lemma mem_or_eq_of_mem_update_nth : ∀ {l : list α} {n : ℕ} {a b : α}
  (h : a ∈ l.update_nth n b), a ∈ l ∨ a = b
| []     n     a b h := false.elim h
| (c::l) 0     a b h := ((mem_cons_iff _ _ _).1 h).elim
  or.inr (or.inl ∘ mem_cons_of_mem _)
| (c::l) (n+1) a b h := ((mem_cons_iff _ _ _).1 h).elim
  (λ h, h ▸ or.inl (mem_cons_self _ _))
  (λ h, (mem_or_eq_of_mem_update_nth h).elim
    (or.inl ∘ mem_cons_of_mem _) or.inr)

section insert_nth
variable {a : α}

@[simp] lemma insert_nth_nil (a : α) : insert_nth 0 a [] = [a] := rfl

lemma length_insert_nth : ∀n as, n ≤ length as → length (insert_nth n a as) = length as + 1
| 0     as       h := rfl
| (n+1) []       h := (nat.not_succ_le_zero _ h).elim
| (n+1) (a'::as) h := congr_arg nat.succ $ length_insert_nth n as (nat.le_of_succ_le_succ h)

lemma remove_nth_insert_nth (n:ℕ) (l : list α) : (l.insert_nth n a).remove_nth n = l :=
by rw [remove_nth_eq_nth_tail, insert_nth, modify_nth_tail_modify_nth_tail_same];
from modify_nth_tail_id _ _

lemma insert_nth_remove_nth_of_ge : ∀n m as, n < length as → m ≥ n →
  insert_nth m a (as.remove_nth n) = (as.insert_nth (m + 1) a).remove_nth n
| 0     0     []      has _   := (lt_irrefl _ has).elim
| 0     0     (a::as) has hmn := by simp [remove_nth, insert_nth]
| 0     (m+1) (a::as) has hmn := rfl
| (n+1) (m+1) (a::as) has hmn :=
  congr_arg (cons a) $
    insert_nth_remove_nth_of_ge n m as (nat.lt_of_succ_lt_succ has) (nat.le_of_succ_le_succ hmn)

lemma insert_nth_remove_nth_of_le : ∀n m as, n < length as → m ≤ n →
  insert_nth m a (as.remove_nth n) = (as.insert_nth m a).remove_nth (n + 1)
| n       0       (a :: as) has hmn := rfl
| (n + 1) (m + 1) (a :: as) has hmn :=
  congr_arg (cons a) $
    insert_nth_remove_nth_of_le n m as (nat.lt_of_succ_lt_succ has) (nat.le_of_succ_le_succ hmn)

lemma insert_nth_comm (a b : α) :
  ∀(i j : ℕ) (l : list α) (h : i ≤ j) (hj : j ≤ length l),
    (l.insert_nth i a).insert_nth (j + 1) b = (l.insert_nth j b).insert_nth i a
| 0       j     l      := by simp [insert_nth]
| (i + 1) 0     l      := assume h, (nat.not_lt_zero _ h).elim
| (i + 1) (j+1) []     := by simp
| (i + 1) (j+1) (c::l) :=
  assume h₀ h₁,
  by simp [insert_nth]; exact insert_nth_comm i j l (nat.le_of_succ_le_succ h₀) (nat.le_of_succ_le_succ h₁)

lemma mem_insert_nth {a b : α} : ∀ {n : ℕ} {l : list α} (hi : n ≤ l.length),
  a ∈ l.insert_nth n b ↔ a = b ∨ a ∈ l
| 0     as       h := iff.rfl
| (n+1) []       h := (nat.not_succ_le_zero _ h).elim
| (n+1) (a'::as) h := begin
  dsimp [list.insert_nth],
  erw [list.mem_cons_iff, mem_insert_nth (nat.le_of_succ_le_succ h), list.mem_cons_iff,
    ← or.assoc, or_comm (a = a'), or.assoc]
end

end insert_nth

/-! ### map -/

@[simp] lemma map_nil (f : α → β) : map f [] = [] := rfl

lemma map_congr {f g : α → β} : ∀ {l : list α}, (∀ x ∈ l, f x = g x) → map f l = map g l
| []     _ := rfl
| (a::l) h := let ⟨h₁, h₂⟩ := forall_mem_cons.1 h in
  by rw [map, map, h₁, map_congr h₂]

lemma map_eq_map_iff {f g : α → β} {l : list α} : map f l = map g l ↔ (∀ x ∈ l, f x = g x) :=
begin
  refine ⟨_, map_congr⟩, intros h x hx,
  rw [mem_iff_nth_le] at hx, rcases hx with ⟨n, hn, rfl⟩,
  rw [nth_le_map_rev f, nth_le_map_rev g], congr, exact h
end

theorem map_concat (f : α → β) (a : α) (l : list α) : map f (concat l a) = concat (map f l) (f a) :=
by induction l; [refl, simp only [*, concat_eq_append, cons_append, map, map_append]]; split; refl

theorem map_id' {f : α → α} (h : ∀ x, f x = x) (l : list α) : map f l = l :=
by induction l; [refl, simp only [*, map]]; split; refl

@[simp] theorem foldl_map (g : β → γ) (f : α → γ → α) (a : α) (l : list β) :
  foldl f a (map g l) = foldl (λx y, f x (g y)) a l :=
by revert a; induction l; intros; [refl, simp only [*, map, foldl]]

@[simp] theorem foldr_map (g : β → γ) (f : γ → α → α) (a : α) (l : list β) :
  foldr f a (map g l) = foldr (f ∘ g) a l :=
by revert a; induction l; intros; [refl, simp only [*, map, foldr]]

theorem foldl_hom (l : list γ) (f : α → β) (op : α → γ → α) (op' : β → γ → β) (a : α)
  (h : ∀a x, f (op a x) = op' (f a) x) : foldl op' (f a) l = f (foldl op a l) :=
eq.symm $ by { revert a, induction l; intros; [refl, simp only [*, foldl]] }

theorem foldr_hom (l : list γ) (f : α → β) (op : γ → α → α) (op' : γ → β → β) (a : α)
  (h : ∀x a, f (op x a) = op' x (f a)) : foldr op' (f a) l = f (foldr op a l) :=
by { revert a, induction l; intros; [refl, simp only [*, foldr]] }

theorem eq_nil_of_map_eq_nil {f : α → β} {l : list α} (h : map f l = nil) : l = nil :=
eq_nil_of_length_eq_zero $ by rw [← length_map f l, h]; refl

@[simp] theorem map_join (f : α → β) (L : list (list α)) :
  map f (join L) = join (map (map f) L) :=
by induction L; [refl, simp only [*, join, map, map_append]]

theorem bind_ret_eq_map (f : α → β) (l : list α) :
  l.bind (list.ret ∘ f) = map f l :=
by unfold list.bind; induction l; simp only [map, join, list.ret, cons_append, nil_append, *]; split; refl

@[simp] theorem map_eq_map {α β} (f : α → β) (l : list α) : f <$> l = map f l := rfl

@[simp] theorem map_tail (f : α → β) (l) : map f (tail l) = tail (map f l) :=
by cases l; refl

@[simp] theorem injective_map_iff {f : α → β} : injective (map f) ↔ injective f :=
begin
  split; intros h x y hxy,
  { suffices : [x] = [y], { simpa using this }, apply h, simp [hxy] },
  { induction y generalizing x, simpa using hxy,
    cases x, simpa using hxy, simp at hxy, simp [y_ih hxy.2, h hxy.1] }
end

/-! ### map₂ -/

theorem nil_map₂ (f : α → β → γ) (l : list β) : map₂ f [] l = [] :=
by cases l; refl

theorem map₂_nil (f : α → β → γ) (l : list α) : map₂ f l [] = [] :=
by cases l; refl

/-! ### take, drop -/
@[simp] theorem take_zero (l : list α) : take 0 l = [] := rfl

@[simp] theorem take_nil : ∀ n, take n [] = ([] : list α)
| 0     := rfl
| (n+1) := rfl

theorem take_cons (n) (a : α) (l : list α) : take (succ n) (a::l) = a :: take n l := rfl

@[simp] theorem take_length : ∀ (l : list α), take (length l) l = l
| []     := rfl
| (a::l) := begin change a :: (take (length l) l) = a :: l, rw take_length end

theorem take_all_of_le : ∀ {n} {l : list α}, length l ≤ n → take n l = l
| 0     []     h := rfl
| 0     (a::l) h := absurd h (not_le_of_gt (zero_lt_succ _))
| (n+1) []     h := rfl
| (n+1) (a::l) h :=
  begin
    change a :: take n l = a :: l,
    rw [take_all_of_le (le_of_succ_le_succ h)]
  end

@[simp] theorem take_left : ∀ l₁ l₂ : list α, take (length l₁) (l₁ ++ l₂) = l₁
| []      l₂ := rfl
| (a::l₁) l₂ := congr_arg (cons a) (take_left l₁ l₂)

theorem take_left' {l₁ l₂ : list α} {n} (h : length l₁ = n) :
  take n (l₁ ++ l₂) = l₁ :=
by rw ← h; apply take_left

theorem take_take : ∀ (n m) (l : list α), take n (take m l) = take (min n m) l
| n         0        l      := by rw [min_zero, take_zero, take_nil]
| 0         m        l      := by rw [zero_min, take_zero, take_zero]
| (succ n)  (succ m) nil    := by simp only [take_nil]
| (succ n)  (succ m) (a::l) := by simp only [take, min_succ_succ, take_take n m l]; split; refl

theorem take_repeat (a : α) : ∀ (n m : ℕ), take n (repeat a m) = repeat a (min n m)
| n        0        := by simp
| 0        m        := by simp
| (succ n) (succ m) := by simp [min_succ_succ, take_repeat]

lemma map_take {α β : Type*} (f : α → β) :
  ∀ (L : list α) (i : ℕ), (L.take i).map f = (L.map f).take i
| [] i := by simp
| L 0 := by simp
| (h :: t) (n+1) := by { dsimp, rw [map_take], }

lemma take_append_of_le_length : ∀ {l₁ l₂ : list α} {n : ℕ},
  n ≤ l₁.length → (l₁ ++ l₂).take n = l₁.take n
| l₁      l₂ 0     hn := by simp
| []      l₂ (n+1) hn := absurd hn dec_trivial
| (a::l₁) l₂ (n+1) hn :=
by rw [list.take, list.cons_append, list.take, take_append_of_le_length (le_of_succ_le_succ hn)]

/-- Taking the first `l₁.length + i` elements in `l₁ ++ l₂` is the same as appending the first
`i` elements of `l₂` to `l₁`. -/
lemma take_append {l₁ l₂ : list α} (i : ℕ) :
  take (l₁.length + i) (l₁ ++ l₂) = l₁ ++ (take i l₂) :=
begin
  induction l₁, { simp },
  have : length l₁_tl + 1 + i = (length l₁_tl + i).succ,
    by { rw nat.succ_eq_add_one, exact succ_add _ _ },
  simp only [cons_append, length, this, take_cons, l₁_ih, eq_self_iff_true, and_self]
end

/-- The `i`-th element of a list coincides with the `i`-th element of any of its prefixes of
length `> i`. Version designed to rewrite from the big list to the small list. -/
lemma nth_le_take (L : list α) {i j : ℕ} (hi : i < L.length) (hj : i < j) :
  nth_le L i hi = nth_le (L.take j) i (by { rw length_take, exact lt_min hj hi }) :=
by { rw nth_le_of_eq (take_append_drop j L).symm hi, exact nth_le_append _ _ }

/-- The `i`-th element of a list coincides with the `i`-th element of any of its prefixes of
length `> i`. Version designed to rewrite from the small list to the big list. -/
lemma nth_le_take' (L : list α) {i j : ℕ} (hi : i < (L.take j).length) :
  nth_le (L.take j) i hi = nth_le L i (lt_of_lt_of_le hi (by simp [le_refl])) :=
by { simp at hi, rw nth_le_take L _ hi.1 }

@[simp] theorem drop_nil : ∀ n, drop n [] = ([] : list α)
| 0     := rfl
| (n+1) := rfl

@[simp] theorem drop_one : ∀ l : list α, drop 1 l = tail l
| []       := rfl
| (a :: l) := rfl

theorem drop_add : ∀ m n (l : list α), drop (m + n) l = drop m (drop n l)
| m 0     l      := rfl
| m (n+1) []     := (drop_nil _).symm
| m (n+1) (a::l) := drop_add m n _

@[simp] theorem drop_left : ∀ l₁ l₂ : list α, drop (length l₁) (l₁ ++ l₂) = l₂
| []      l₂ := rfl
| (a::l₁) l₂ := drop_left l₁ l₂

theorem drop_left' {l₁ l₂ : list α} {n} (h : length l₁ = n) :
  drop n (l₁ ++ l₂) = l₂ :=
by rw ← h; apply drop_left

theorem drop_eq_nth_le_cons : ∀ {n} {l : list α} h,
  drop n l = nth_le l n h :: drop (n+1) l
| 0     (a::l) h := rfl
| (n+1) (a::l) h := @drop_eq_nth_le_cons n _ _

@[simp] lemma drop_length (l : list α) : l.drop l.length = [] :=
calc l.drop l.length = (l ++ []).drop l.length : by simp
                 ... = [] : drop_left _ _

lemma drop_append_of_le_length : ∀ {l₁ l₂ : list α} {n : ℕ}, n ≤ l₁.length →
  (l₁ ++ l₂).drop n = l₁.drop n ++ l₂
| l₁      l₂ 0     hn := by simp
| []      l₂ (n+1) hn := absurd hn dec_trivial
| (a::l₁) l₂ (n+1) hn :=
by rw [drop, cons_append, drop, drop_append_of_le_length (le_of_succ_le_succ hn)]

/-- Dropping the elements up to `l₁.length + i` in `l₁ + l₂` is the same as dropping the elements
up to `i` in `l₂`. -/
lemma drop_append {l₁ l₂ : list α} (i : ℕ) :
  drop (l₁.length + i) (l₁ ++ l₂) = drop i l₂ :=
begin
  induction l₁, { simp },
  have : length l₁_tl + 1 + i = (length l₁_tl + i).succ,
    by { rw nat.succ_eq_add_one, exact succ_add _ _ },
  simp only [cons_append, length, this, drop, l₁_ih]
end

/-- The `i + j`-th element of a list coincides with the `j`-th element of the list obtained by
dropping the first `i` elements. Version designed to rewrite from the big list to the small list. -/
lemma nth_le_drop (L : list α) {i j : ℕ} (h : i + j < L.length) :
  nth_le L (i + j) h = nth_le (L.drop i) j
begin
  have A : i < L.length := lt_of_le_of_lt (nat.le.intro rfl) h,
  rw (take_append_drop i L).symm at h,
  simpa only [le_of_lt A, min_eq_left, add_lt_add_iff_left, length_take, length_append] using h
end :=
begin
  have A : length (take i L) = i, by simp [le_of_lt (lt_of_le_of_lt (nat.le.intro rfl) h)],
  rw [nth_le_of_eq (take_append_drop i L).symm h, nth_le_append_right];
  simp [A]
end

/--  The `i + j`-th element of a list coincides with the `j`-th element of the list obtained by
dropping the first `i` elements. Version designed to rewrite from the small list to the big list. -/
lemma nth_le_drop' (L : list α) {i j : ℕ} (h : j < (L.drop i).length) :
  nth_le (L.drop i) j h = nth_le L (i + j) (nat.add_lt_of_lt_sub_left ((length_drop i L) ▸ h)) :=
by rw nth_le_drop

@[simp] theorem drop_drop (n : ℕ) : ∀ (m) (l : list α), drop n (drop m l) = drop (n + m) l
| m     []     := by simp
| 0     l      := by simp
| (m+1) (a::l) :=
  calc drop n (drop (m + 1) (a :: l)) = drop n (drop m l) : rfl
    ... = drop (n + m) l : drop_drop m l
    ... = drop (n + (m + 1)) (a :: l) : rfl

theorem drop_take : ∀ (m : ℕ) (n : ℕ) (l : list α),
  drop m (take (m + n) l) = take n (drop m l)
| 0     n _      := by simp
| (m+1) n nil    := by simp
| (m+1) n (_::l) :=
  have h: m + 1 + n = (m+n) + 1, by ac_refl,
  by simpa [take_cons, h] using drop_take m n l

lemma map_drop {α β : Type*} (f : α → β) :
  ∀ (L : list α) (i : ℕ), (L.drop i).map f = (L.map f).drop i
| [] i := by simp
| L 0 := by simp
| (h :: t) (n+1) := by { dsimp, rw [map_drop], }

theorem modify_nth_tail_eq_take_drop (f : list α → list α) (H : f [] = []) :
  ∀ n l, modify_nth_tail f n l = take n l ++ f (drop n l)
| 0     l      := rfl
| (n+1) []     := H.symm
| (n+1) (b::l) := congr_arg (cons b) (modify_nth_tail_eq_take_drop n l)

theorem modify_nth_eq_take_drop (f : α → α) :
  ∀ n l, modify_nth f n l = take n l ++ modify_head f (drop n l) :=
modify_nth_tail_eq_take_drop _ rfl

theorem modify_nth_eq_take_cons_drop (f : α → α) {n l} (h) :
  modify_nth f n l = take n l ++ f (nth_le l n h) :: drop (n+1) l :=
by rw [modify_nth_eq_take_drop, drop_eq_nth_le_cons h]; refl

theorem update_nth_eq_take_cons_drop (a : α) {n l} (h : n < length l) :
  update_nth l n a = take n l ++ a :: drop (n+1) l :=
by rw [update_nth_eq_modify_nth, modify_nth_eq_take_cons_drop _ h]

@[simp] lemma update_nth_eq_nil (l : list α) (n : ℕ) (a : α) : l.update_nth n a = [] ↔ l = [] :=
by cases l; cases n; simp only [update_nth]

section take'
variable [inhabited α]

@[simp] theorem take'_length : ∀ n l, length (@take' α _ n l) = n
| 0     l := rfl
| (n+1) l := congr_arg succ (take'_length _ _)

@[simp] theorem take'_nil : ∀ n, take' n (@nil α) = repeat (default _) n
| 0     := rfl
| (n+1) := congr_arg (cons _) (take'_nil _)

theorem take'_eq_take : ∀ {n} {l : list α},
  n ≤ length l → take' n l = take n l
| 0     l      h := rfl
| (n+1) (a::l) h := congr_arg (cons _) $
  take'_eq_take $ le_of_succ_le_succ h

@[simp] theorem take'_left (l₁ l₂ : list α) : take' (length l₁) (l₁ ++ l₂) = l₁ :=
(take'_eq_take (by simp only [length_append, nat.le_add_right])).trans (take_left _ _)

theorem take'_left' {l₁ l₂ : list α} {n} (h : length l₁ = n) :
  take' n (l₁ ++ l₂) = l₁ :=
by rw ← h; apply take'_left

end take'

/-! ### foldl, foldr -/

lemma foldl_ext (f g : α → β → α) (a : α)
  {l : list β} (H : ∀ a : α, ∀ b ∈ l, f a b = g a b) :
  foldl f a l = foldl g a l :=
begin
  induction l with hd tl ih generalizing a, {refl},
  unfold foldl,
  rw [ih (λ a b bin, H a b $ mem_cons_of_mem _ bin), H a hd (mem_cons_self _ _)]
end

lemma foldr_ext (f g : α → β → β) (b : β)
  {l : list α} (H : ∀ a ∈ l, ∀ b : β, f a b = g a b) :
  foldr f b l = foldr g b l :=
begin
  induction l with hd tl ih, {refl},
  simp only [mem_cons_iff, or_imp_distrib, forall_and_distrib, forall_eq] at H,
  simp only [foldr, ih H.2, H.1]
end

@[simp] theorem foldl_nil (f : α → β → α) (a : α) : foldl f a [] = a := rfl

@[simp] theorem foldl_cons (f : α → β → α) (a : α) (b : β) (l : list β) :
  foldl f a (b::l) = foldl f (f a b) l := rfl

@[simp] theorem foldr_nil (f : α → β → β) (b : β) : foldr f b [] = b := rfl

@[simp] theorem foldr_cons (f : α → β → β) (b : β) (a : α) (l : list α) :
  foldr f b (a::l) = f a (foldr f b l) := rfl

@[simp] theorem foldl_append (f : α → β → α) :
  ∀ (a : α) (l₁ l₂ : list β), foldl f a (l₁++l₂) = foldl f (foldl f a l₁) l₂
| a []      l₂ := rfl
| a (b::l₁) l₂ := by simp only [cons_append, foldl_cons, foldl_append (f a b) l₁ l₂]

@[simp] theorem foldr_append (f : α → β → β) :
  ∀ (b : β) (l₁ l₂ : list α), foldr f b (l₁++l₂) = foldr f (foldr f b l₂) l₁
| b []      l₂ := rfl
| b (a::l₁) l₂ := by simp only [cons_append, foldr_cons, foldr_append b l₁ l₂]

@[simp] theorem foldl_join (f : α → β → α) :
  ∀ (a : α) (L : list (list β)), foldl f a (join L) = foldl (foldl f) a L
| a []     := rfl
| a (l::L) := by simp only [join, foldl_append, foldl_cons, foldl_join (foldl f a l) L]

@[simp] theorem foldr_join (f : α → β → β) :
  ∀ (b : β) (L : list (list α)), foldr f b (join L) = foldr (λ l b, foldr f b l) b L
| a []     := rfl
| a (l::L) := by simp only [join, foldr_append, foldr_join a L, foldr_cons]

theorem foldl_reverse (f : α → β → α) (a : α) (l : list β) : foldl f a (reverse l) = foldr (λx y, f y x) a l :=
by induction l; [refl, simp only [*, reverse_cons, foldl_append, foldl_cons, foldl_nil, foldr]]

theorem foldr_reverse (f : α → β → β) (a : β) (l : list α) : foldr f a (reverse l) = foldl (λx y, f y x) a l :=
let t := foldl_reverse (λx y, f y x) a (reverse l) in
by rw reverse_reverse l at t; rwa t

@[simp] theorem foldr_eta : ∀ (l : list α), foldr cons [] l = l
| []     := rfl
| (x::l) := by simp only [foldr_cons, foldr_eta l]; split; refl

@[simp] theorem reverse_foldl {l : list α} : reverse (foldl (λ t h, h :: t) [] l) = l :=
by rw ←foldr_reverse; simp

/- scanl -/

lemma length_scanl {β : Type*} {f : α → β → α} :
  ∀ a l, length (scanl f a l) = l.length + 1
| a [] := rfl
| a (x :: l) := by erw [length_cons, length_cons, length_scanl]

/- scanr -/

@[simp] theorem scanr_nil (f : α → β → β) (b : β) : scanr f b [] = [b] := rfl

@[simp] theorem scanr_aux_cons (f : α → β → β) (b : β) : ∀ (a : α) (l : list α),
  scanr_aux f b (a::l) = (foldr f b (a::l), scanr f b l)
| a []     := rfl
| a (x::l) := let t := scanr_aux_cons x l in
  by simp only [scanr, scanr_aux, t, foldr_cons]

@[simp] theorem scanr_cons (f : α → β → β) (b : β) (a : α) (l : list α) :
  scanr f b (a::l) = foldr f b (a::l) :: scanr f b l :=
by simp only [scanr, scanr_aux_cons, foldr_cons]; split; refl

section foldl_eq_foldr
  -- foldl and foldr coincide when f is commutative and associative
  variables {f : α → α → α} (hcomm : commutative f) (hassoc : associative f)

  include hassoc
  theorem foldl1_eq_foldr1 : ∀ a b l, foldl f a (l++[b]) = foldr f b (a::l)
  | a b nil      := rfl
  | a b (c :: l) := by simp only [cons_append, foldl_cons, foldr_cons, foldl1_eq_foldr1 _ _ l]; rw hassoc

  include hcomm
  theorem foldl_eq_of_comm_of_assoc : ∀ a b l, foldl f a (b::l) = f b (foldl f a l)
  | a b  nil    := hcomm a b
  | a b  (c::l) := by simp only [foldl_cons];
    rw [← foldl_eq_of_comm_of_assoc, right_comm _ hcomm hassoc]; refl

  theorem foldl_eq_foldr : ∀ a l, foldl f a l = foldr f a l
  | a nil      := rfl
  | a (b :: l) :=
    by simp only [foldr_cons, foldl_eq_of_comm_of_assoc hcomm hassoc]; rw (foldl_eq_foldr a l)

end foldl_eq_foldr

section foldl_eq_foldlr'

  variables {f : α → β → α}
  variables hf : ∀ a b c, f (f a b) c = f (f a c) b
  include hf

  theorem foldl_eq_of_comm' : ∀ a b l, foldl f a (b::l) = f (foldl f a l) b
  | a b [] := rfl
  | a b (c :: l) := by rw [foldl,foldl,foldl,← foldl_eq_of_comm',foldl,hf]

  theorem foldl_eq_foldr' : ∀ a l, foldl f a l = foldr (flip f) a l
  | a [] := rfl
  | a (b :: l) := by rw [foldl_eq_of_comm' hf,foldr,foldl_eq_foldr']; refl

end foldl_eq_foldlr'

section foldl_eq_foldlr'

  variables {f : α → β → β}
  variables hf : ∀ a b c, f a (f b c) = f b (f a c)
  include hf

  theorem foldr_eq_of_comm' : ∀ a b l, foldr f a (b::l) = foldr f (f b a) l
  | a b [] := rfl
  | a b (c :: l) := by rw [foldr,foldr,foldr,hf,← foldr_eq_of_comm']; refl

end foldl_eq_foldlr'

section
variables {op : α → α → α} [ha : is_associative α op] [hc : is_commutative α op]
local notation a * b := op a b
local notation l <*> a := foldl op a l

include ha

lemma foldl_assoc : ∀ {l : list α} {a₁ a₂}, l <*> (a₁ * a₂) = a₁ * (l <*> a₂)
| [] a₁ a₂ := rfl
| (a :: l) a₁ a₂ :=
  calc a::l <*> (a₁ * a₂) = l <*> (a₁ * (a₂ * a)) : by simp only [foldl_cons, ha.assoc]
    ... = a₁ * (a::l <*> a₂) : by rw [foldl_assoc, foldl_cons]

lemma foldl_op_eq_op_foldr_assoc : ∀{l : list α} {a₁ a₂}, (l <*> a₁) * a₂ = a₁ * l.foldr (*) a₂
| [] a₁ a₂ := rfl
| (a :: l) a₁ a₂ := by simp only [foldl_cons, foldr_cons, foldl_assoc, ha.assoc]; rw [foldl_op_eq_op_foldr_assoc]

include hc

lemma foldl_assoc_comm_cons {l : list α} {a₁ a₂} : (a₁ :: l) <*> a₂ = a₁ * (l <*> a₂) :=
by rw [foldl_cons, hc.comm, foldl_assoc]

end

/-! ### mfoldl, mfoldr -/

section mfoldl_mfoldr
variables {m : Type v → Type w} [monad m]

@[simp] theorem mfoldl_nil (f : β → α → m β) {b} : mfoldl f b [] = pure b := rfl

@[simp] theorem mfoldr_nil (f : α → β → m β) {b} : mfoldr f b [] = pure b := rfl

@[simp] theorem mfoldl_cons {f : β → α → m β} {b a l} :
  mfoldl f b (a :: l) = f b a >>= λ b', mfoldl f b' l := rfl

@[simp] theorem mfoldr_cons {f : α → β → m β} {b a l} :
  mfoldr f b (a :: l) = mfoldr f b l >>= f a := rfl

variables [is_lawful_monad m]

@[simp] theorem mfoldl_append {f : β → α → m β} : ∀ {b l₁ l₂},
  mfoldl f b (l₁ ++ l₂) = mfoldl f b l₁ >>= λ x, mfoldl f x l₂
| _ []     _ := by simp only [nil_append, mfoldl_nil, pure_bind]
| _ (_::_) _ := by simp only [cons_append, mfoldl_cons, mfoldl_append, bind_assoc]

@[simp] theorem mfoldr_append {f : α → β → m β} : ∀ {b l₁ l₂},
  mfoldr f b (l₁ ++ l₂) = mfoldr f b l₂ >>= λ x, mfoldr f x l₁
| _ []     _ := by simp only [nil_append, mfoldr_nil, bind_pure]
| _ (_::_) _ := by simp only [mfoldr_cons, cons_append, mfoldr_append, bind_assoc]

end mfoldl_mfoldr

/-! ### prod and sum -/

-- list.sum was already defined in defs.lean, but we couldn't tag it with `to_additive` yet.
attribute [to_additive] list.prod

section monoid
variables [monoid α] {l l₁ l₂ : list α} {a : α}

@[simp, to_additive]
theorem prod_nil : ([] : list α).prod = 1 := rfl

@[to_additive]
theorem prod_singleton : [a].prod = a := one_mul a

@[simp, to_additive]
theorem prod_cons : (a::l).prod = a * l.prod :=
calc (a::l).prod = foldl (*) (a * 1) l : by simp only [list.prod, foldl_cons, one_mul, mul_one]
  ... = _ : foldl_assoc

@[simp, to_additive]
theorem prod_append : (l₁ ++ l₂).prod = l₁.prod * l₂.prod :=
calc (l₁ ++ l₂).prod = foldl (*) (foldl (*) 1 l₁ * 1) l₂ : by simp [list.prod]
  ... = l₁.prod * l₂.prod : foldl_assoc

@[simp, to_additive]
theorem prod_join {l : list (list α)} : l.join.prod = (l.map list.prod).prod :=
by induction l; [refl, simp only [*, list.join, map, prod_append, prod_cons]]

@[to_additive]
theorem prod_hom_rel {α β γ : Type*} [monoid β] [monoid γ] (l : list α) {r : β → γ → Prop}
  {f : α → β} {g : α → γ} (h₁ : r 1 1) (h₂ : ∀⦃a b c⦄, r b c → r (f a * b) (g a * c)) :
  r (l.map f).prod (l.map g).prod :=
list.rec_on l h₁ (λ a l hl, by simp only [map_cons, prod_cons, h₂ hl])

@[to_additive]
theorem prod_hom [monoid β] (l : list α) (f : α → β) [is_monoid_hom f] :
  (l.map f).prod = f l.prod :=
by { simp only [prod, foldl_map, (is_monoid_hom.map_one f).symm],
  exact l.foldl_hom _ _ _ 1 (is_monoid_hom.map_mul f) }

-- `to_additive` chokes on the next few lemmas, so we do them by hand below
@[simp]
lemma prod_take_mul_prod_drop :
  ∀ (L : list α) (i : ℕ), (L.take i).prod * (L.drop i).prod = L.prod
| [] i := by simp
| L 0 := by simp
| (h :: t) (n+1) := by { dsimp, rw [prod_cons, prod_cons, mul_assoc, prod_take_mul_prod_drop], }

@[simp]
lemma prod_take_succ :
  ∀ (L : list α) (i : ℕ) (p), (L.take (i + 1)).prod = (L.take i).prod * L.nth_le i p
| [] i p := by cases p
| (h :: t) 0 _ := by simp
| (h :: t) (n+1) _ := by { dsimp, rw [prod_cons, prod_cons, prod_take_succ, mul_assoc], }

/-- A list with product not one must have positive length. -/
lemma length_pos_of_prod_ne_one (L : list α) (h : L.prod ≠ 1) : 0 < L.length :=
by { cases L, { simp at h, cases h, }, { simp, }, }

end monoid

@[simp]
lemma sum_take_add_sum_drop [add_monoid α] :
  ∀ (L : list α) (i : ℕ), (L.take i).sum + (L.drop i).sum = L.sum
| [] i := by simp
| L 0 := by simp
| (h :: t) (n+1) := by { dsimp, rw [sum_cons, sum_cons, add_assoc, sum_take_add_sum_drop], }

@[simp]
lemma sum_take_succ [add_monoid α] :
  ∀ (L : list α) (i : ℕ) (p), (L.take (i + 1)).sum = (L.take i).sum + L.nth_le i p
| [] i p := by cases p
| (h :: t) 0 _ := by simp
| (h :: t) (n+1) _ := by { dsimp, rw [sum_cons, sum_cons, sum_take_succ, add_assoc], }

lemma eq_of_sum_take_eq [add_left_cancel_monoid α] {L L' : list α} (h : L.length = L'.length)
  (h' : ∀ i ≤ L.length, (L.take i).sum = (L'.take i).sum) : L = L' :=
begin
  apply ext_le h (λ i h₁ h₂, _),
  have : (L.take (i + 1)).sum = (L'.take (i + 1)).sum := h' _ (nat.succ_le_of_lt h₁),
  rw [sum_take_succ L i h₁, sum_take_succ L' i h₂, h' i (le_of_lt h₁)] at this,
  exact add_left_cancel this
end

lemma monotone_sum_take [canonically_ordered_add_monoid α] (L : list α) :
  monotone (λ i, (L.take i).sum) :=
begin
  apply monotone_of_monotone_nat (λ n, _),
  by_cases h : n < L.length,
  { rw sum_take_succ _ _ h,
    exact le_add_right (le_refl _) },
  { push_neg at h,
    simp [take_all_of_le h, take_all_of_le (le_trans h (nat.le_succ _))] }
end

/-- A list with sum not zero must have positive length. -/
lemma length_pos_of_sum_ne_zero [add_monoid α] (L : list α) (h : L.sum ≠ 0) : 0 < L.length :=
by { cases L, { simp at h, cases h, }, { simp, }, }

/-- If all elements in a list are bounded below by `1`, then the length of the list is bounded
by the sum of the elements. -/
lemma length_le_sum_of_one_le (L : list ℕ) (h : ∀ i ∈ L, 1 ≤ i) : L.length ≤ L.sum :=
begin
  induction L with j L IH h, { simp },
  rw [sum_cons, length, add_comm],
  exact add_le_add (h _ (set.mem_insert _ _)) (IH (λ i hi, h i (set.mem_union_right _ hi)))
end

-- Now we tie those lemmas back to their multiplicative versions.
attribute [to_additive] prod_take_mul_prod_drop prod_take_succ length_pos_of_prod_ne_one

/-- A list with positive sum must have positive length. -/
-- This is an easy consequence of `length_pos_of_sum_ne_zero`, but often useful in applications.
lemma length_pos_of_sum_pos [ordered_cancel_add_comm_monoid α] (L : list α) (h : 0 < L.sum) :
  0 < L.length :=
length_pos_of_sum_ne_zero L (ne_of_gt h)

@[simp, to_additive]
theorem prod_erase [decidable_eq α] [comm_monoid α] {a} :
  Π {l : list α}, a ∈ l → a * (l.erase a).prod = l.prod
| (b::l) h :=
  begin
    rcases eq_or_ne_mem_of_mem h with rfl | ⟨ne, h⟩,
    { simp only [list.erase, if_pos, prod_cons] },
    { simp only [list.erase, if_neg (mt eq.symm ne), prod_cons, prod_erase h, mul_left_comm a b] }
  end

lemma dvd_prod [comm_semiring α] {a} {l : list α} (ha : a ∈ l) : a ∣ l.prod :=
let ⟨s, t, h⟩ := mem_split ha in
by rw [h, prod_append, prod_cons, mul_left_comm]; exact dvd_mul_right _ _

@[simp] theorem sum_const_nat (m n : ℕ) : sum (list.repeat m n) = m * n :=
by induction n; [refl, simp only [*, repeat_succ, sum_cons, nat.mul_succ, add_comm]]

theorem dvd_sum [comm_semiring α] {a} {l : list α} (h : ∀ x ∈ l, a ∣ x) : a ∣ l.sum :=
begin
  induction l with x l ih,
  { exact dvd_zero _ },
  { rw [list.sum_cons],
    exact dvd_add (h _ (mem_cons_self _ _)) (ih (λ x hx, h x (mem_cons_of_mem _ hx))) }
end

@[simp] theorem length_join (L : list (list α)) : length (join L) = sum (map length L) :=
by induction L; [refl, simp only [*, join, map, sum_cons, length_append]]

@[simp] theorem length_bind (l : list α) (f : α → list β) : length (list.bind l f) = sum (map (length ∘ f) l) :=
by rw [list.bind, length_join, map_map]

lemma exists_lt_of_sum_lt [decidable_linear_ordered_cancel_add_comm_monoid β] {l : list α}
  (f g : α → β) (h : (l.map f).sum < (l.map g).sum) : ∃ x ∈ l, f x < g x :=
begin
  induction l with x l,
  { exfalso, exact lt_irrefl _ h },
  { by_cases h' : f x < g x, exact ⟨x, mem_cons_self _ _, h'⟩,
    rcases l_ih _ with ⟨y, h1y, h2y⟩, refine ⟨y, mem_cons_of_mem x h1y, h2y⟩, simp at h,
    exact lt_of_add_lt_add_left' (lt_of_lt_of_le h $ add_le_add_right (le_of_not_gt h') _) }
end

lemma exists_le_of_sum_le [decidable_linear_ordered_cancel_add_comm_monoid β] {l : list α}
  (hl : l ≠ []) (f g : α → β) (h : (l.map f).sum ≤ (l.map g).sum) : ∃ x ∈ l, f x ≤ g x :=
begin
  cases l with x l,
  { contradiction },
  { by_cases h' : f x ≤ g x, exact ⟨x, mem_cons_self _ _, h'⟩,
    rcases exists_lt_of_sum_lt f g _ with ⟨y, h1y, h2y⟩,
    exact ⟨y, mem_cons_of_mem x h1y, le_of_lt h2y⟩, simp at h,
    exact lt_of_add_lt_add_left' (lt_of_le_of_lt h $ add_lt_add_right (lt_of_not_ge h') _) }
end

-- Several lemmas about sum/head/tail for `list ℕ`.
-- These are hard to generalize well, as they rely on the fact that `default ℕ = 0`.

-- We'd like to state this as `L.head * L.tail.prod = L.prod`,
-- but because `L.head` relies on an inhabited instances and
-- returns a garbage value for the empty list, this is not possible.
-- Instead we write the statement in terms of `(L.nth 0).get_or_else 1`,
-- and below, restate the lemma just for `ℕ`.
@[to_additive]
lemma head_mul_tail_prod' [monoid α] (L : list α) : (L.nth 0).get_or_else 1 * L.tail.prod = L.prod :=
by { cases L, { simp, refl, }, { simp, }, }

lemma head_add_tail_sum (L : list ℕ) : L.head + L.tail.sum = L.sum :=
by { cases L, { simp, refl, }, { simp, }, }

lemma head_le_sum (L : list ℕ) : L.head ≤ L.sum :=
nat.le.intro (head_add_tail_sum L)

lemma tail_sum (L : list ℕ) : L.tail.sum = L.sum - L.head :=
by rw [← head_add_tail_sum L, add_comm, nat.add_sub_cancel]

/-! ### join -/

attribute [simp] join

theorem join_eq_nil : ∀ {L : list (list α)}, join L = [] ↔ ∀ l ∈ L, l = []
| []     := iff_of_true rfl (forall_mem_nil _)
| (l::L) := by simp only [join, append_eq_nil, join_eq_nil, forall_mem_cons]

@[simp] theorem join_append (L₁ L₂ : list (list α)) : join (L₁ ++ L₂) = join L₁ ++ join L₂ :=
by induction L₁; [refl, simp only [*, join, cons_append, append_assoc]]

lemma join_join (l : list (list (list α))) : l.join.join = (l.map join).join :=
by { induction l, simp, simp [l_ih] }

/-- In a join, taking the first elements up to an index which is the sum of the lengths of the
first `i` sublists, is the same as taking the join of the first `i` sublists. -/
lemma take_sum_join (L : list (list α)) (i : ℕ) :
  L.join.take ((L.map length).take i).sum = (L.take i).join :=
begin
  induction L generalizing i, { simp },
  cases i, { simp },
  simp [take_append, L_ih]
end

<<<<<<< HEAD
/-- In a join, taking all the elements starting from an index which is the sum of the lengths of the
first `i` sublists, is the same as taking the join of the sublists starting from the `i`-th one. -/
=======
/-- In a join, dropping all the elements up to an index which is the sum of the lengths of the
first `i` sublists, is the same as taking the join after dropping the first `i` sublists. -/
>>>>>>> df7eb724
lemma drop_sum_join (L : list (list α)) (i : ℕ) :
  L.join.drop ((L.map length).take i).sum = (L.drop i).join :=
begin
  induction L generalizing i, { simp },
  cases i, { simp },
  simp [drop_append, L_ih],
end

<<<<<<< HEAD
/-- Taking only the first `i+1` elements in a list, and then removing the first `i` ones, one is
=======
/-- Taking only the first `i+1` elements in a list, and then dropping the first `i` ones, one is
>>>>>>> df7eb724
left with a list of length `1` made of the `i`-th element of the original list. -/
lemma drop_take_succ_eq_cons_nth_le (L : list α) {i : ℕ} (hi : i < L.length) :
  (L.take (i+1)).drop i = [nth_le L i hi] :=
begin
  induction L generalizing i,
  { simp only [length] at hi, exact (nat.not_succ_le_zero i hi).elim },
  cases i, { simp },
  have : i < L_tl.length,
  { simp at hi,
    exact nat.lt_of_succ_lt_succ hi },
  simp [L_ih this],
  refl
end

/-- In a join of sublists, taking the slice between the indices `A` and `B - 1` gives back the
original sublist of index `i` if `A` is the sum of the lenghts of sublists of index `< i`, and
`B` is the sum of the lengths of sublists of index `≤ i`. -/
lemma drop_take_succ_join_eq_nth_le (L : list (list α)) {i : ℕ} (hi : i < L.length) :
  (L.join.take ((L.map length).take (i+1)).sum).drop ((L.map length).take i).sum = nth_le L i hi :=
begin
  have : (L.map length).take i = ((L.take (i+1)).map length).take i, by simp [map_take, take_take],
  simp [take_sum_join, this, drop_sum_join, drop_take_succ_eq_cons_nth_le _ hi]
end

/-- Auxiliary lemma to control elements in a join. -/
lemma sum_take_map_length_lt1 (L : list (list α)) {i j : ℕ}
  (hi : i < L.length) (hj : j < (nth_le L i hi).length) :
  ((L.map length).take i).sum + j < ((L.map length).take (i+1)).sum :=
by simp [hi, sum_take_succ, hj]

/-- Auxiliary lemma to control elements in a join. -/
lemma sum_take_map_length_lt2 (L : list (list α)) {i j : ℕ}
  (hi : i < L.length) (hj : j < (nth_le L i hi).length) :
  ((L.map length).take i).sum + j < L.join.length :=
begin
  convert lt_of_lt_of_le (sum_take_map_length_lt1 L hi hj) (monotone_sum_take _ hi),
  have : L.length = (L.map length).length, by simp,
  simp [this, -length_map]
end

/-- The `n`-th element in a join of sublists is the `j`-th element of the `i`th sublist,
where `n` can be obtained in terms of `i` and `j` by adding the lengths of all the sublists
of index `< i`, and adding `j`. -/
lemma nth_le_join (L : list (list α)) {i j : ℕ}
  (hi : i < L.length) (hj : j < (nth_le L i hi).length) :
  nth_le L.join (((L.map length).take i).sum + j) (sum_take_map_length_lt2 L hi hj) =
  nth_le (nth_le L i hi) j hj :=
by rw [nth_le_take L.join (sum_take_map_length_lt2 L hi hj) (sum_take_map_length_lt1 L hi hj),
  nth_le_drop, nth_le_of_eq (drop_take_succ_join_eq_nth_le L hi)]

/-- Two lists of sublists are equal iff their joins coincide, as well as the lengths of the
sublists. -/
theorem eq_iff_join_eq (L L' : list (list α)) :
  L = L' ↔ L.join = L'.join ∧ map length L = map length L' :=
begin
  refine ⟨λ H, by simp [H], _⟩,
  rintros ⟨join_eq, length_eq⟩,
  apply ext_le,
  { have : length (map length L) = length (map length L'), by rw length_eq,
    simpa using this },
  { assume n h₁ h₂,
    rw [← drop_take_succ_join_eq_nth_le, ← drop_take_succ_join_eq_nth_le, join_eq, length_eq] }
end

/-! ### lexicographic ordering -/

<<<<<<< HEAD
/-- Given an ordering `<` on `α`, the lexicographic order on `list α`, for which
`[a0, ..., an] < [b0, ..., b_k]` if `a0 < b0` or `a0 = b0` and `[a1, ..., an] < [b1, ..., bk]`.
The definition is given for any relation `r`, not only orders. -/
=======
/-- Given a strict order `<` on `α`, the lexicographic strict order on `list α`, for which
`[a0, ..., an] < [b0, ..., b_k]` if `a0 < b0` or `a0 = b0` and `[a1, ..., an] < [b1, ..., bk]`.
The definition is given for any relation `r`, not only strict orders. -/
>>>>>>> df7eb724
inductive lex (r : α → α → Prop) : list α → list α → Prop
| nil {a l} : lex [] (a :: l)
| cons {a l₁ l₂} (h : lex l₁ l₂) : lex (a :: l₁) (a :: l₂)
| rel {a₁ l₁ a₂ l₂} (h : r a₁ a₂) : lex (a₁ :: l₁) (a₂ :: l₂)

namespace lex
theorem cons_iff {r : α → α → Prop} [is_irrefl α r] {a l₁ l₂} :
  lex r (a :: l₁) (a :: l₂) ↔ lex r l₁ l₂ :=
⟨λ h, by cases h with _ _ _ _ _ h _ _ _ _ h;
  [exact h, exact (irrefl_of r a h).elim], lex.cons⟩

@[simp] theorem not_nil_right (r : α → α → Prop) (l : list α) : ¬ lex r l [].

instance is_order_connected (r : α → α → Prop)
  [is_order_connected α r] [is_trichotomous α r] :
  is_order_connected (list α) (lex r) :=
⟨λ l₁, match l₁ with
| _,     [],    c::l₃, nil    := or.inr nil
| _,     [],    c::l₃, rel _ := or.inr nil
| _,     [],    c::l₃, cons _ := or.inr nil
| _,     b::l₂, c::l₃, nil := or.inl nil
| a::l₁, b::l₂, c::l₃, rel h :=
  (is_order_connected.conn _ b _ h).imp rel rel
| a::l₁, b::l₂, _::l₃, cons h := begin
    rcases trichotomous_of r a b with ab | rfl | ab,
    { exact or.inl (rel ab) },
    { exact (_match _ l₂ _ h).imp cons cons },
    { exact or.inr (rel ab) }
  end
end⟩

instance is_trichotomous (r : α → α → Prop) [is_trichotomous α r] :
  is_trichotomous (list α) (lex r) :=
⟨λ l₁, match l₁ with
| [], [] := or.inr (or.inl rfl)
| [], b::l₂ := or.inl nil
| a::l₁, [] := or.inr (or.inr nil)
| a::l₁, b::l₂ := begin
    rcases trichotomous_of r a b with ab | rfl | ab,
    { exact or.inl (rel ab) },
    { exact (_match l₁ l₂).imp cons
      (or.imp (congr_arg _) cons) },
    { exact or.inr (or.inr (rel ab)) }
  end
end⟩

instance is_asymm (r : α → α → Prop)
  [is_asymm α r] : is_asymm (list α) (lex r) :=
⟨λ l₁, match l₁ with
| a::l₁, b::l₂, lex.rel h₁, lex.rel h₂ := asymm h₁ h₂
| a::l₁, b::l₂, lex.rel h₁, lex.cons h₂ := asymm h₁ h₁
| a::l₁, b::l₂, lex.cons h₁, lex.rel h₂ := asymm h₂ h₂
| a::l₁, b::l₂, lex.cons h₁, lex.cons h₂ :=
  by exact _match _ _ h₁ h₂
end⟩

instance is_strict_total_order (r : α → α → Prop)
  [is_strict_total_order' α r] : is_strict_total_order' (list α) (lex r) :=
{..is_strict_weak_order_of_is_order_connected}

instance decidable_rel [decidable_eq α] (r : α → α → Prop)
  [decidable_rel r] : decidable_rel (lex r)
| l₁ [] := is_false $ λ h, by cases h
| [] (b::l₂) := is_true lex.nil
| (a::l₁) (b::l₂) := begin
  haveI := decidable_rel l₁ l₂,
  refine decidable_of_iff (r a b ∨ a = b ∧ lex r l₁ l₂) ⟨λ h, _, λ h, _⟩,
  { rcases h with h | ⟨rfl, h⟩,
    { exact lex.rel h },
    { exact lex.cons h } },
  { rcases h with _|⟨_,_,_,h⟩|⟨_,_,_,_,h⟩,
    { exact or.inr ⟨rfl, h⟩ },
    { exact or.inl h } }
end

theorem append_right (r : α → α → Prop) :
  ∀ {s₁ s₂} t, lex r s₁ s₂ → lex r s₁ (s₂ ++ t)
| _ _ t nil      := nil
| _ _ t (cons h) := cons (append_right _ h)
| _ _ t (rel r)  := rel r

theorem append_left (R : α → α → Prop) {t₁ t₂} (h : lex R t₁ t₂) :
  ∀ s, lex R (s ++ t₁) (s ++ t₂)
| []      := h
| (a::l) := cons (append_left l)

theorem imp {r s : α → α → Prop} (H : ∀ a b, r a b → s a b) :
  ∀ l₁ l₂, lex r l₁ l₂ → lex s l₁ l₂
| _ _ nil      := nil
| _ _ (cons h) := cons (imp _ _ h)
| _ _ (rel r)  := rel (H _ _ r)

theorem to_ne : ∀ {l₁ l₂ : list α}, lex (≠) l₁ l₂ → l₁ ≠ l₂
| _ _ (cons h) e := to_ne h (list.cons.inj e).2
| _ _ (rel r)  e := r (list.cons.inj e).1

theorem ne_iff {l₁ l₂ : list α} (H : length l₁ ≤ length l₂) :
  lex (≠) l₁ l₂ ↔ l₁ ≠ l₂ :=
⟨to_ne, λ h, begin
  induction l₁ with a l₁ IH generalizing l₂; cases l₂ with b l₂,
  { contradiction },
  { apply nil },
  { exact (not_lt_of_ge H).elim (succ_pos _) },
  { cases classical.em (a = b) with ab ab,
    { subst b, apply cons,
      exact IH (le_of_succ_le_succ H) (mt (congr_arg _) h) },
    { exact rel ab } }
end⟩

end lex

--Note: this overrides an instance in core lean
instance has_lt' [has_lt α] : has_lt (list α) := ⟨lex (<)⟩

theorem nil_lt_cons [has_lt α] (a : α) (l : list α) : [] < a :: l :=
lex.nil

instance [linear_order α] : linear_order (list α) :=
linear_order_of_STO' (lex (<))

--Note: this overrides an instance in core lean
instance has_le' [linear_order α] : has_le (list α) :=
preorder.to_has_le _

instance [decidable_linear_order α] : decidable_linear_order (list α) :=
decidable_linear_order_of_STO' (lex (<))

/-! ### all & any -/

@[simp] theorem all_nil (p : α → bool) : all [] p = tt := rfl

@[simp] theorem all_cons (p : α → bool) (a : α) (l : list α) : all (a::l) p = (p a && all l p) := rfl

theorem all_iff_forall {p : α → bool} {l : list α} : all l p ↔ ∀ a ∈ l, p a :=
begin
  induction l with a l ih,
  { exact iff_of_true rfl (forall_mem_nil _) },
  simp only [all_cons, band_coe_iff, ih, forall_mem_cons]
end

theorem all_iff_forall_prop {p : α → Prop} [decidable_pred p]
  {l : list α} : all l (λ a, p a) ↔ ∀ a ∈ l, p a :=
by simp only [all_iff_forall, bool.of_to_bool_iff]

@[simp] theorem any_nil (p : α → bool) : any [] p = ff := rfl

@[simp] theorem any_cons (p : α → bool) (a : α) (l : list α) : any (a::l) p = (p a || any l p) := rfl

theorem any_iff_exists {p : α → bool} {l : list α} : any l p ↔ ∃ a ∈ l, p a :=
begin
  induction l with a l ih,
  { exact iff_of_false bool.not_ff (not_exists_mem_nil _) },
  simp only [any_cons, bor_coe_iff, ih, exists_mem_cons_iff]
end

theorem any_iff_exists_prop {p : α → Prop} [decidable_pred p]
  {l : list α} : any l (λ a, p a) ↔ ∃ a ∈ l, p a :=
by simp [any_iff_exists]

theorem any_of_mem {p : α → bool} {a : α} {l : list α} (h₁ : a ∈ l) (h₂ : p a) : any l p :=
any_iff_exists.2 ⟨_, h₁, h₂⟩

@[priority 500] instance decidable_forall_mem {p : α → Prop} [decidable_pred p] (l : list α) :
  decidable (∀ x ∈ l, p x) :=
decidable_of_iff _ all_iff_forall_prop

instance decidable_exists_mem {p : α → Prop} [decidable_pred p] (l : list α) :
  decidable (∃ x ∈ l, p x) :=
decidable_of_iff _ any_iff_exists_prop

/-! ### map for partial functions -/

/-- Partial map. If `f : Π a, p a → β` is a partial function defined on
  `a : α` satisfying `p`, then `pmap f l h` is essentially the same as `map f l`
  but is defined only when all members of `l` satisfy `p`, using the proof
  to apply `f`. -/
@[simp] def pmap {p : α → Prop} (f : Π a, p a → β) : Π l : list α, (∀ a ∈ l, p a) → list β
| []     H := []
| (a::l) H := f a (forall_mem_cons.1 H).1 :: pmap l (forall_mem_cons.1 H).2

/-- "Attach" the proof that the elements of `l` are in `l` to produce a new list
  with the same elements but in the type `{x // x ∈ l}`. -/
def attach (l : list α) : list {x // x ∈ l} := pmap subtype.mk l (λ a, id)

theorem pmap_eq_map (p : α → Prop) (f : α → β) (l : list α) (H) :
  @pmap _ _ p (λ a _, f a) l H = map f l :=
by induction l; [refl, simp only [*, pmap, map]]; split; refl

theorem pmap_congr {p q : α → Prop} {f : Π a, p a → β} {g : Π a, q a → β}
  (l : list α) {H₁ H₂} (h : ∀ a h₁ h₂, f a h₁ = g a h₂) :
  pmap f l H₁ = pmap g l H₂ :=
by induction l with _ _ ih; [refl, rw [pmap, pmap, h, ih]]

theorem map_pmap {p : α → Prop} (g : β → γ) (f : Π a, p a → β)
  (l H) : map g (pmap f l H) = pmap (λ a h, g (f a h)) l H :=
by induction l; [refl, simp only [*, pmap, map]]; split; refl

theorem pmap_eq_map_attach {p : α → Prop} (f : Π a, p a → β)
  (l H) : pmap f l H = l.attach.map (λ x, f x.1 (H _ x.2)) :=
by rw [attach, map_pmap]; exact pmap_congr l (λ a h₁ h₂, rfl)

theorem attach_map_val (l : list α) : l.attach.map subtype.val = l :=
by rw [attach, map_pmap]; exact (pmap_eq_map _ _ _ _).trans (map_id l)

@[simp] theorem mem_attach (l : list α) : ∀ x, x ∈ l.attach | ⟨a, h⟩ :=
by have := mem_map.1 (by rw [attach_map_val]; exact h);
   { rcases this with ⟨⟨_, _⟩, m, rfl⟩, exact m }

@[simp] theorem mem_pmap {p : α → Prop} {f : Π a, p a → β}
  {l H b} : b ∈ pmap f l H ↔ ∃ a (h : a ∈ l), f a (H a h) = b :=
by simp only [pmap_eq_map_attach, mem_map, mem_attach, true_and, subtype.exists]

@[simp] theorem length_pmap {p : α → Prop} {f : Π a, p a → β}
  {l H} : length (pmap f l H) = length l :=
by induction l; [refl, simp only [*, pmap, length]]

@[simp] lemma length_attach (L : list α) : L.attach.length = L.length := length_pmap

/-! ### find -/

section find
variables {p : α → Prop} [decidable_pred p] {l : list α} {a : α}

@[simp] theorem find_nil (p : α → Prop) [decidable_pred p] : find p [] = none :=
rfl

@[simp] theorem find_cons_of_pos (l) (h : p a) : find p (a::l) = some a :=
if_pos h

@[simp] theorem find_cons_of_neg (l) (h : ¬ p a) : find p (a::l) = find p l :=
if_neg h

@[simp] theorem find_eq_none : find p l = none ↔ ∀ x ∈ l, ¬ p x :=
begin
  induction l with a l IH,
  { exact iff_of_true rfl (forall_mem_nil _) },
  rw forall_mem_cons, by_cases h : p a,
  { simp only [find_cons_of_pos _ h, h, not_true, false_and] },
  { rwa [find_cons_of_neg _ h, iff_true_intro h, true_and] }
end

theorem find_some (H : find p l = some a) : p a :=
begin
  induction l with b l IH, {contradiction},
  by_cases h : p b,
  { rw find_cons_of_pos _ h at H, cases H, exact h },
  { rw find_cons_of_neg _ h at H, exact IH H }
end

@[simp] theorem find_mem (H : find p l = some a) : a ∈ l :=
begin
  induction l with b l IH, {contradiction},
  by_cases h : p b,
  { rw find_cons_of_pos _ h at H, cases H, apply mem_cons_self },
  { rw find_cons_of_neg _ h at H, exact mem_cons_of_mem _ (IH H) }
end

end find

/-! ### lookmap -/
section lookmap
variables (f : α → option α)

@[simp] theorem lookmap_nil : [].lookmap f = [] := rfl

@[simp] theorem lookmap_cons_none {a : α} (l : list α) (h : f a = none) :
  (a :: l).lookmap f = a :: l.lookmap f :=
by simp [lookmap, h]

@[simp] theorem lookmap_cons_some {a b : α} (l : list α) (h : f a = some b) :
  (a :: l).lookmap f = b :: l :=
by simp [lookmap, h]

theorem lookmap_some : ∀ l : list α, l.lookmap some = l
| []     := rfl
| (a::l) := rfl

theorem lookmap_none : ∀ l : list α, l.lookmap (λ _, none) = l
| []     := rfl
| (a::l) := congr_arg (cons a) (lookmap_none l)

theorem lookmap_congr {f g : α → option α} :
  ∀ {l : list α}, (∀ a ∈ l, f a = g a) → l.lookmap f = l.lookmap g
| []     H := rfl
| (a::l) H := begin
  cases forall_mem_cons.1 H with H₁ H₂,
  cases h : g a with b,
  { simp [h, H₁.trans h, lookmap_congr H₂] },
  { simp [lookmap_cons_some _ _ h, lookmap_cons_some _ _ (H₁.trans h)] }
end

theorem lookmap_of_forall_not {l : list α} (H : ∀ a ∈ l, f a = none) : l.lookmap f = l :=
(lookmap_congr H).trans (lookmap_none l)

theorem lookmap_map_eq (g : α → β) (h : ∀ a (b ∈ f a), g a = g b) :
  ∀ l : list α, map g (l.lookmap f) = map g l
| []     := rfl
| (a::l) := begin
  cases h' : f a with b,
  { simp [h', lookmap_map_eq] },
  { simp [lookmap_cons_some _ _ h', h _ _ h'] }
end

theorem lookmap_id' (h : ∀ a (b ∈ f a), a = b) (l : list α) : l.lookmap f = l :=
by rw [← map_id (l.lookmap f), lookmap_map_eq, map_id]; exact h

theorem length_lookmap (l : list α) : length (l.lookmap f) = length l :=
by rw [← length_map, lookmap_map_eq _ (λ _, ()), length_map]; simp

end lookmap

/-! ### filter_map -/

@[simp] theorem filter_map_nil (f : α → option β) : filter_map f [] = [] := rfl

@[simp] theorem filter_map_cons_none {f : α → option β} (a : α) (l : list α) (h : f a = none) :
  filter_map f (a :: l) = filter_map f l :=
by simp only [filter_map, h]

@[simp] theorem filter_map_cons_some (f : α → option β)
  (a : α) (l : list α) {b : β} (h : f a = some b) :
  filter_map f (a :: l) = b :: filter_map f l :=
by simp only [filter_map, h]; split; refl

theorem filter_map_eq_map (f : α → β) : filter_map (some ∘ f) = map f :=
begin
  funext l,
  induction l with a l IH, {refl},
  simp only [filter_map_cons_some (some ∘ f) _ _ rfl, IH, map_cons], split; refl
end

theorem filter_map_eq_filter (p : α → Prop) [decidable_pred p] :
  filter_map (option.guard p) = filter p :=
begin
  funext l,
  induction l with a l IH, {refl},
  by_cases pa : p a,
  { simp only [filter_map, option.guard, IH, if_pos pa, filter_cons_of_pos _ pa], split; refl },
  { simp only [filter_map, option.guard, IH, if_neg pa, filter_cons_of_neg _ pa] }
end

theorem filter_map_filter_map (f : α → option β) (g : β → option γ) (l : list α) :
  filter_map g (filter_map f l) = filter_map (λ x, (f x).bind g) l :=
begin
  induction l with a l IH, {refl},
  cases h : f a with b,
  { rw [filter_map_cons_none _ _ h, filter_map_cons_none, IH],
    simp only [h, option.none_bind'] },
  rw filter_map_cons_some _ _ _ h,
  cases h' : g b with c;
  [ rw [filter_map_cons_none _ _ h', filter_map_cons_none, IH],
    rw [filter_map_cons_some _ _ _ h', filter_map_cons_some, IH] ];
  simp only [h, h', option.some_bind']
end

theorem map_filter_map (f : α → option β) (g : β → γ) (l : list α) :
  map g (filter_map f l) = filter_map (λ x, (f x).map g) l :=
by rw [← filter_map_eq_map, filter_map_filter_map]; refl

theorem filter_map_map (f : α → β) (g : β → option γ) (l : list α) :
  filter_map g (map f l) = filter_map (g ∘ f) l :=
by rw [← filter_map_eq_map, filter_map_filter_map]; refl

theorem filter_filter_map (f : α → option β) (p : β → Prop) [decidable_pred p] (l : list α) :
  filter p (filter_map f l) = filter_map (λ x, (f x).filter p) l :=
by rw [← filter_map_eq_filter, filter_map_filter_map]; refl

theorem filter_map_filter (p : α → Prop) [decidable_pred p] (f : α → option β) (l : list α) :
  filter_map f (filter p l) = filter_map (λ x, if p x then f x else none) l :=
begin
  rw [← filter_map_eq_filter, filter_map_filter_map], congr,
  funext x,
  show (option.guard p x).bind f = ite (p x) (f x) none,
  by_cases h : p x,
  { simp only [option.guard, if_pos h, option.some_bind'] },
  { simp only [option.guard, if_neg h, option.none_bind'] }
end

@[simp] theorem filter_map_some (l : list α) : filter_map some l = l :=
by rw filter_map_eq_map; apply map_id

@[simp] theorem mem_filter_map (f : α → option β) (l : list α) {b : β} :
  b ∈ filter_map f l ↔ ∃ a, a ∈ l ∧ f a = some b :=
begin
  induction l with a l IH,
  { split, { intro H, cases H }, { rintro ⟨_, H, _⟩, cases H } },
  cases h : f a with b',
  { have : f a ≠ some b, {rw h, intro, contradiction},
    simp only [filter_map_cons_none _ _ h, IH, mem_cons_iff,
      or_and_distrib_right, exists_or_distrib, exists_eq_left, this, false_or] },
  { have : f a = some b ↔ b = b',
    { split; intro t, {rw t at h; injection h}, {exact t.symm ▸ h} },
      simp only [filter_map_cons_some _ _ _ h, IH, mem_cons_iff,
        or_and_distrib_right, exists_or_distrib, this, exists_eq_left] }
end

theorem map_filter_map_of_inv (f : α → option β) (g : β → α)
  (H : ∀ x : α, (f x).map g = some x) (l : list α) :
  map g (filter_map f l) = l :=
by simp only [map_filter_map, H, filter_map_some]

theorem filter_map_sublist_filter_map (f : α → option β) {l₁ l₂ : list α}
  (s : l₁ <+ l₂) : filter_map f l₁ <+ filter_map f l₂ :=
by induction s with l₁ l₂ a s IH l₁ l₂ a s IH;
   simp only [filter_map]; cases f a with b;
   simp only [filter_map, IH, sublist.cons, sublist.cons2]

theorem map_sublist_map (f : α → β) {l₁ l₂ : list α}
  (s : l₁ <+ l₂) : map f l₁ <+ map f l₂ :=
by rw ← filter_map_eq_map; exact filter_map_sublist_filter_map _ s

/-! ### filter -/

section filter
variables {p : α → Prop} [decidable_pred p]

lemma filter_congr {p q : α → Prop} [decidable_pred p] [decidable_pred q]
  : ∀ {l : list α}, (∀ x ∈ l, p x ↔ q x) → filter p l = filter q l
| [] _     := rfl
| (a::l) h := by rw forall_mem_cons at h; by_cases pa : p a;
  [simp only [filter_cons_of_pos _ pa, filter_cons_of_pos _ (h.1.1 pa), filter_congr h.2],
   simp only [filter_cons_of_neg _ pa, filter_cons_of_neg _ (mt h.1.2 pa), filter_congr h.2]]; split; refl

@[simp] theorem filter_subset (l : list α) : filter p l ⊆ l :=
subset_of_sublist $ filter_sublist l

theorem of_mem_filter {a : α} : ∀ {l}, a ∈ filter p l → p a
| (b::l) ain :=
  if pb : p b then
    have a ∈ b :: filter p l, by simpa only [filter_cons_of_pos _ pb] using ain,
    or.elim (eq_or_mem_of_mem_cons this)
      (assume : a = b, begin rw [← this] at pb, exact pb end)
      (assume : a ∈ filter p l, of_mem_filter this)
  else
    begin simp only [filter_cons_of_neg _ pb] at ain, exact (of_mem_filter ain) end

theorem mem_of_mem_filter {a : α} {l} (h : a ∈ filter p l) : a ∈ l :=
filter_subset l h

theorem mem_filter_of_mem {a : α} : ∀ {l}, a ∈ l → p a → a ∈ filter p l
| (_::l) (or.inl rfl) pa := by rw filter_cons_of_pos _ pa; apply mem_cons_self
| (b::l) (or.inr ain) pa := if pb : p b
    then by rw [filter_cons_of_pos _ pb]; apply mem_cons_of_mem; apply mem_filter_of_mem ain pa
    else by rw [filter_cons_of_neg _ pb]; apply mem_filter_of_mem ain pa

@[simp] theorem mem_filter {a : α} {l} : a ∈ filter p l ↔ a ∈ l ∧ p a :=
⟨λ h, ⟨mem_of_mem_filter h, of_mem_filter h⟩, λ ⟨h₁, h₂⟩, mem_filter_of_mem h₁ h₂⟩

theorem filter_eq_self {l} : filter p l = l ↔ ∀ a ∈ l, p a :=
begin
  induction l with a l ih,
  { exact iff_of_true rfl (forall_mem_nil _) },
  rw forall_mem_cons, by_cases p a,
  { rw [filter_cons_of_pos _ h, cons_inj', ih, and_iff_right h] },
  { rw [filter_cons_of_neg _ h],
    refine iff_of_false _ (mt and.left h), intro e,
    have := filter_sublist l, rw e at this,
    exact not_lt_of_ge (length_le_of_sublist this) (lt_succ_self _) }
end

theorem filter_eq_nil {l} : filter p l = [] ↔ ∀ a ∈ l, ¬p a :=
by simp only [eq_nil_iff_forall_not_mem, mem_filter, not_and]

theorem filter_sublist_filter {l₁ l₂} (s : l₁ <+ l₂) : filter p l₁ <+ filter p l₂ :=
by rw ← filter_map_eq_filter; exact filter_map_sublist_filter_map _ s

theorem filter_of_map (f : β → α) (l) : filter p (map f l) = map f (filter (p ∘ f) l) :=
by rw [← filter_map_eq_map, filter_filter_map, filter_map_filter]; refl

@[simp] theorem filter_filter {q} [decidable_pred q] : ∀ l,
  filter p (filter q l) = filter (λ a, p a ∧ q a) l
| [] := rfl
| (a :: l) := by by_cases hp : p a; by_cases hq : q a; simp only [hp, hq, filter, if_true, if_false,
    true_and, false_and, filter_filter l, eq_self_iff_true]

@[simp] lemma filter_true {h : decidable_pred (λ a : α, true)} (l : list α) : @filter α (λ _, true) h l = l :=
by convert filter_eq_self.2 (λ _ _, trivial)

@[simp] lemma filter_false {h : decidable_pred (λ a : α, false)} (l : list α) : @filter α (λ _, false) h l = [] :=
by convert filter_eq_nil.2 (λ _ _, id)

@[simp] theorem span_eq_take_drop (p : α → Prop) [decidable_pred p] : ∀ (l : list α), span p l = (take_while p l, drop_while p l)
| []     := rfl
| (a::l) := if pa : p a then by simp only [span, if_pos pa, span_eq_take_drop l, take_while, drop_while]
    else by simp only [span, take_while, drop_while, if_neg pa]

@[simp] theorem take_while_append_drop (p : α → Prop) [decidable_pred p] : ∀ (l : list α), take_while p l ++ drop_while p l = l
| []     := rfl
| (a::l) := if pa : p a then by rw [take_while, drop_while, if_pos pa, if_pos pa, cons_append, take_while_append_drop l]
    else by rw [take_while, drop_while, if_neg pa, if_neg pa, nil_append]

@[simp] theorem countp_nil (p : α → Prop) [decidable_pred p] : countp p [] = 0 := rfl

@[simp] theorem countp_cons_of_pos {a : α} (l) (pa : p a) : countp p (a::l) = countp p l + 1 :=
if_pos pa

@[simp] theorem countp_cons_of_neg {a : α} (l) (pa : ¬ p a) : countp p (a::l) = countp p l :=
if_neg pa

theorem countp_eq_length_filter (l) : countp p l = length (filter p l) :=
by induction l with x l ih; [refl, by_cases (p x)]; [simp only [filter_cons_of_pos _ h, countp, ih, if_pos h],
  simp only [countp_cons_of_neg _ h, ih, filter_cons_of_neg _ h]]; refl
local attribute [simp] countp_eq_length_filter

@[simp] theorem countp_append (l₁ l₂) : countp p (l₁ ++ l₂) = countp p l₁ + countp p l₂ :=
by simp only [countp_eq_length_filter, filter_append, length_append]

theorem countp_pos {l} : 0 < countp p l ↔ ∃ a ∈ l, p a :=
by simp only [countp_eq_length_filter, length_pos_iff_exists_mem, mem_filter, exists_prop]

theorem countp_le_of_sublist {l₁ l₂} (s : l₁ <+ l₂) : countp p l₁ ≤ countp p l₂ :=
by simpa only [countp_eq_length_filter] using length_le_of_sublist (filter_sublist_filter s)

@[simp] theorem countp_filter {q} [decidable_pred q] (l : list α) :
  countp p (filter q l) = countp (λ a, p a ∧ q a) l :=
by simp only [countp_eq_length_filter, filter_filter]

end filter

/-! ### count -/

section count
variable [decidable_eq α]

@[simp] theorem count_nil (a : α) : count a [] = 0 := rfl

theorem count_cons (a b : α) (l : list α) :
  count a (b :: l) = if a = b then succ (count a l) else count a l := rfl

theorem count_cons' (a b : α) (l : list α) :
  count a (b :: l) = count a l + (if a = b then 1 else 0) :=
begin rw count_cons, split_ifs; refl end

@[simp] theorem count_cons_self (a : α) (l : list α) : count a (a::l) = succ (count a l) :=
if_pos rfl

@[simp, priority 990]
theorem count_cons_of_ne {a b : α} (h : a ≠ b) (l : list α) : count a (b::l) = count a l :=
if_neg h

theorem count_tail : Π (l : list α) (a : α) (h : 0 < l.length),
  l.tail.count a = l.count a - ite (a = list.nth_le l 0 h) 1 0
| (_ :: _) a h := by { rw [count_cons], split_ifs; simp }

theorem count_le_of_sublist (a : α) {l₁ l₂} : l₁ <+ l₂ → count a l₁ ≤ count a l₂ :=
countp_le_of_sublist

theorem count_le_count_cons (a b : α) (l : list α) : count a l ≤ count a (b :: l) :=
count_le_of_sublist _ (sublist_cons _ _)

theorem count_singleton (a : α) : count a [a] = 1 := if_pos rfl

@[simp] theorem count_append (a : α) : ∀ l₁ l₂, count a (l₁ ++ l₂) = count a l₁ + count a l₂ :=
countp_append

theorem count_concat (a : α) (l : list α) : count a (concat l a) = succ (count a l) :=
by simp [-add_comm]

theorem count_pos {a : α} {l : list α} : 0 < count a l ↔ a ∈ l :=
by simp only [count, countp_pos, exists_prop, exists_eq_right']

@[simp, priority 980]
theorem count_eq_zero_of_not_mem {a : α} {l : list α} (h : a ∉ l) : count a l = 0 :=
by_contradiction $ λ h', h $ count_pos.1 (nat.pos_of_ne_zero h')

theorem not_mem_of_count_eq_zero {a : α} {l : list α} (h : count a l = 0) : a ∉ l :=
λ h', ne_of_gt (count_pos.2 h') h

@[simp] theorem count_repeat (a : α) (n : ℕ) : count a (repeat a n) = n :=
by rw [count, countp_eq_length_filter, filter_eq_self.2, length_repeat];
   exact λ b m, (eq_of_mem_repeat m).symm

theorem le_count_iff_repeat_sublist {a : α} {l : list α} {n : ℕ} : n ≤ count a l ↔ repeat a n <+ l :=
⟨λ h, ((repeat_sublist_repeat a).2 h).trans $
  have filter (eq a) l = repeat a (count a l), from eq_repeat.2
    ⟨by simp only [count, countp_eq_length_filter], λ b m, (of_mem_filter m).symm⟩,
  by rw ← this; apply filter_sublist,
 λ h, by simpa only [count_repeat] using count_le_of_sublist a h⟩

@[simp] theorem count_filter {p} [decidable_pred p]
  {a} {l : list α} (h : p a) : count a (filter p l) = count a l :=
by simp only [count, countp_filter]; congr; exact
set.ext (λ b, and_iff_left_of_imp (λ e, e ▸ h))

end count

/-! ### prefix, suffix, infix -/

@[simp] theorem prefix_append (l₁ l₂ : list α) : l₁ <+: l₁ ++ l₂ := ⟨l₂, rfl⟩

@[simp] theorem suffix_append (l₁ l₂ : list α) : l₂ <:+ l₁ ++ l₂ := ⟨l₁, rfl⟩

theorem infix_append (l₁ l₂ l₃ : list α) : l₂ <:+: l₁ ++ l₂ ++ l₃ := ⟨l₁, l₃, rfl⟩

@[simp] theorem infix_append' (l₁ l₂ l₃ : list α) : l₂ <:+: l₁ ++ (l₂ ++ l₃) :=
by rw ← list.append_assoc; apply infix_append

theorem nil_prefix (l : list α) : [] <+: l := ⟨l, rfl⟩

theorem nil_suffix (l : list α) : [] <:+ l := ⟨l, append_nil _⟩

@[refl] theorem prefix_refl (l : list α) : l <+: l := ⟨[], append_nil _⟩

@[refl] theorem suffix_refl (l : list α) : l <:+ l := ⟨[], rfl⟩

@[simp] theorem suffix_cons (a : α) : ∀ l, l <:+ a :: l := suffix_append [a]

theorem prefix_concat (a : α) (l) : l <+: concat l a := by simp

theorem infix_of_prefix {l₁ l₂ : list α} : l₁ <+: l₂ → l₁ <:+: l₂ :=
λ⟨t, h⟩, ⟨[], t, h⟩

theorem infix_of_suffix {l₁ l₂ : list α} : l₁ <:+ l₂ → l₁ <:+: l₂ :=
λ⟨t, h⟩, ⟨t, [], by simp only [h, append_nil]⟩

@[refl] theorem infix_refl (l : list α) : l <:+: l := infix_of_prefix $ prefix_refl l

theorem nil_infix (l : list α) : [] <:+: l := infix_of_prefix $ nil_prefix l

theorem infix_cons {L₁ L₂ : list α} {x : α} : L₁ <:+: L₂ → L₁ <:+: x :: L₂ :=
λ⟨LP, LS, H⟩, ⟨x :: LP, LS, H ▸ rfl⟩

@[trans] theorem is_prefix.trans : ∀ {l₁ l₂ l₃ : list α}, l₁ <+: l₂ → l₂ <+: l₃ → l₁ <+: l₃
| l ._ ._ ⟨r₁, rfl⟩ ⟨r₂, rfl⟩ := ⟨r₁ ++ r₂, (append_assoc _ _ _).symm⟩

@[trans] theorem is_suffix.trans : ∀ {l₁ l₂ l₃ : list α}, l₁ <:+ l₂ → l₂ <:+ l₃ → l₁ <:+ l₃
| l ._ ._ ⟨l₁, rfl⟩ ⟨l₂, rfl⟩ := ⟨l₂ ++ l₁, append_assoc _ _ _⟩

@[trans] theorem is_infix.trans : ∀ {l₁ l₂ l₃ : list α}, l₁ <:+: l₂ → l₂ <:+: l₃ → l₁ <:+: l₃
| l ._ ._ ⟨l₁, r₁, rfl⟩ ⟨l₂, r₂, rfl⟩ := ⟨l₂ ++ l₁, r₁ ++ r₂, by simp only [append_assoc]⟩

theorem sublist_of_infix {l₁ l₂ : list α} : l₁ <:+: l₂ → l₁ <+ l₂ :=
λ⟨s, t, h⟩, by rw [← h]; exact (sublist_append_right _ _).trans (sublist_append_left _ _)

theorem sublist_of_prefix {l₁ l₂ : list α} : l₁ <+: l₂ → l₁ <+ l₂ :=
sublist_of_infix ∘ infix_of_prefix

theorem sublist_of_suffix {l₁ l₂ : list α} : l₁ <:+ l₂ → l₁ <+ l₂ :=
sublist_of_infix ∘ infix_of_suffix

theorem reverse_suffix {l₁ l₂ : list α} : reverse l₁ <:+ reverse l₂ ↔ l₁ <+: l₂ :=
⟨λ ⟨r, e⟩, ⟨reverse r,
  by rw [← reverse_reverse l₁, ← reverse_append, e, reverse_reverse]⟩,
 λ ⟨r, e⟩, ⟨reverse r, by rw [← reverse_append, e]⟩⟩

theorem reverse_prefix {l₁ l₂ : list α} : reverse l₁ <+: reverse l₂ ↔ l₁ <:+ l₂ :=
by rw ← reverse_suffix; simp only [reverse_reverse]

theorem length_le_of_infix {l₁ l₂ : list α} (s : l₁ <:+: l₂) : length l₁ ≤ length l₂ :=
length_le_of_sublist $ sublist_of_infix s

theorem eq_nil_of_infix_nil {l : list α} (s : l <:+: []) : l = [] :=
eq_nil_of_sublist_nil $ sublist_of_infix s

theorem eq_nil_of_prefix_nil {l : list α} (s : l <+: []) : l = [] :=
eq_nil_of_infix_nil $ infix_of_prefix s

theorem eq_nil_of_suffix_nil {l : list α} (s : l <:+ []) : l = [] :=
eq_nil_of_infix_nil $ infix_of_suffix s

theorem infix_iff_prefix_suffix (l₁ l₂ : list α) : l₁ <:+: l₂ ↔ ∃ t, l₁ <+: t ∧ t <:+ l₂ :=
⟨λ⟨s, t, e⟩, ⟨l₁ ++ t, ⟨_, rfl⟩, by rw [← e, append_assoc]; exact ⟨_, rfl⟩⟩,
λ⟨._, ⟨t, rfl⟩, ⟨s, e⟩⟩, ⟨s, t, by rw append_assoc; exact e⟩⟩

theorem eq_of_infix_of_length_eq {l₁ l₂ : list α} (s : l₁ <:+: l₂) : length l₁ = length l₂ → l₁ = l₂ :=
eq_of_sublist_of_length_eq $ sublist_of_infix s

theorem eq_of_prefix_of_length_eq {l₁ l₂ : list α} (s : l₁ <+: l₂) : length l₁ = length l₂ → l₁ = l₂ :=
eq_of_sublist_of_length_eq $ sublist_of_prefix s

theorem eq_of_suffix_of_length_eq {l₁ l₂ : list α} (s : l₁ <:+ l₂) : length l₁ = length l₂ → l₁ = l₂ :=
eq_of_sublist_of_length_eq $ sublist_of_suffix s

theorem prefix_of_prefix_length_le : ∀ {l₁ l₂ l₃ : list α},
 l₁ <+: l₃ → l₂ <+: l₃ → length l₁ ≤ length l₂ → l₁ <+: l₂
| []      l₂ l₃ h₁ h₂ _ := nil_prefix _
| (a::l₁) (b::l₂) _ ⟨r₁, rfl⟩ ⟨r₂, e⟩ ll := begin
  injection e with _ e', subst b,
  rcases prefix_of_prefix_length_le ⟨_, rfl⟩ ⟨_, e'⟩
    (le_of_succ_le_succ ll) with ⟨r₃, rfl⟩,
  exact ⟨r₃, rfl⟩
end

theorem prefix_or_prefix_of_prefix {l₁ l₂ l₃ : list α}
 (h₁ : l₁ <+: l₃) (h₂ : l₂ <+: l₃) : l₁ <+: l₂ ∨ l₂ <+: l₁ :=
(le_total (length l₁) (length l₂)).imp
  (prefix_of_prefix_length_le h₁ h₂)
  (prefix_of_prefix_length_le h₂ h₁)

theorem suffix_of_suffix_length_le {l₁ l₂ l₃ : list α}
 (h₁ : l₁ <:+ l₃) (h₂ : l₂ <:+ l₃) (ll : length l₁ ≤ length l₂) : l₁ <:+ l₂ :=
reverse_prefix.1 $ prefix_of_prefix_length_le
  (reverse_prefix.2 h₁) (reverse_prefix.2 h₂) (by simp [ll])

theorem suffix_or_suffix_of_suffix {l₁ l₂ l₃ : list α}
 (h₁ : l₁ <:+ l₃) (h₂ : l₂ <:+ l₃) : l₁ <:+ l₂ ∨ l₂ <:+ l₁ :=
(prefix_or_prefix_of_prefix (reverse_prefix.2 h₁) (reverse_prefix.2 h₂)).imp
  reverse_prefix.1 reverse_prefix.1

theorem infix_of_mem_join : ∀ {L : list (list α)} {l}, l ∈ L → l <:+: join L
| (_  :: L) l (or.inl rfl) := infix_append [] _ _
| (l' :: L) l (or.inr h)   :=
  is_infix.trans (infix_of_mem_join h) $ infix_of_suffix $ suffix_append _ _

theorem prefix_append_left_inj {l₁ l₂ : list α} (l) : l ++ l₁ <+: l ++ l₂ ↔ l₁ <+: l₂ :=
exists_congr $ λ r, by rw [append_assoc, append_left_inj]

theorem prefix_cons_inj {l₁ l₂ : list α} (a) : a :: l₁ <+: a :: l₂ ↔ l₁ <+: l₂ :=
prefix_append_left_inj [a]

theorem take_prefix (n) (l : list α) : take n l <+: l := ⟨_, take_append_drop _ _⟩

theorem drop_suffix (n) (l : list α) : drop n l <:+ l := ⟨_, take_append_drop _ _⟩

theorem prefix_iff_eq_append {l₁ l₂ : list α} : l₁ <+: l₂ ↔ l₁ ++ drop (length l₁) l₂ = l₂ :=
⟨by rintros ⟨r, rfl⟩; rw drop_left, λ e, ⟨_, e⟩⟩

theorem suffix_iff_eq_append {l₁ l₂ : list α} : l₁ <:+ l₂ ↔ take (length l₂ - length l₁) l₂ ++ l₁ = l₂ :=
⟨by rintros ⟨r, rfl⟩; simp only [length_append, nat.add_sub_cancel, take_left], λ e, ⟨_, e⟩⟩

theorem prefix_iff_eq_take {l₁ l₂ : list α} : l₁ <+: l₂ ↔ l₁ = take (length l₁) l₂ :=
⟨λ h, append_right_cancel $
  (prefix_iff_eq_append.1 h).trans (take_append_drop _ _).symm,
 λ e, e.symm ▸ take_prefix _ _⟩

theorem suffix_iff_eq_drop {l₁ l₂ : list α} : l₁ <:+ l₂ ↔ l₁ = drop (length l₂ - length l₁) l₂ :=
⟨λ h, append_left_cancel $
  (suffix_iff_eq_append.1 h).trans (take_append_drop _ _).symm,
 λ e, e.symm ▸ drop_suffix _ _⟩

instance decidable_prefix [decidable_eq α] : ∀ (l₁ l₂ : list α), decidable (l₁ <+: l₂)
| []      l₂ := is_true ⟨l₂, rfl⟩
| (a::l₁) [] := is_false $ λ ⟨t, te⟩, list.no_confusion te
| (a::l₁) (b::l₂) :=
  if h : a = b then
    @decidable_of_iff _ _ (by rw [← h, prefix_cons_inj])
      (decidable_prefix l₁ l₂)
  else
    is_false $ λ ⟨t, te⟩, h $ by injection te

-- Alternatively, use mem_tails
instance decidable_suffix [decidable_eq α] : ∀ (l₁ l₂ : list α), decidable (l₁ <:+ l₂)
| []      l₂ := is_true ⟨l₂, append_nil _⟩
| (a::l₁) [] := is_false $ mt (length_le_of_sublist ∘ sublist_of_suffix) dec_trivial
| l₁      l₂ := let len1 := length l₁, len2 := length l₂ in
  if hl : len1 ≤ len2 then
    decidable_of_iff' (l₁ = drop (len2-len1) l₂) suffix_iff_eq_drop
  else is_false $ λ h, hl $ length_le_of_sublist $ sublist_of_suffix h

@[simp] theorem mem_inits : ∀ (s t : list α), s ∈ inits t ↔ s <+: t
| s []     := suffices s = nil ↔ s <+: nil, by simpa only [inits, mem_singleton],
  ⟨λh, h.symm ▸ prefix_refl [], eq_nil_of_prefix_nil⟩
| s (a::t) :=
  suffices (s = nil ∨ ∃ l ∈ inits t, a :: l = s) ↔ s <+: a :: t, by simpa,
  ⟨λo, match s, o with
  | ._, or.inl rfl := ⟨_, rfl⟩
  | s, or.inr ⟨r, hr, hs⟩ := let ⟨s, ht⟩ := (mem_inits _ _).1 hr in
    by rw [← hs, ← ht]; exact ⟨s, rfl⟩
  end, λmi, match s, mi with
  | [], ⟨._, rfl⟩ := or.inl rfl
  | (b::s), ⟨r, hr⟩ := list.no_confusion hr $ λba (st : s++r = t), or.inr $
    by rw ba; exact ⟨_, (mem_inits _ _).2 ⟨_, st⟩, rfl⟩
  end⟩

@[simp] theorem mem_tails : ∀ (s t : list α), s ∈ tails t ↔ s <:+ t
| s []     := by simp only [tails, mem_singleton]; exact ⟨λh, by rw h; exact suffix_refl [], eq_nil_of_suffix_nil⟩
| s (a::t) := by simp only [tails, mem_cons_iff, mem_tails s t]; exact show s = a :: t ∨ s <:+ t ↔ s <:+ a :: t, from
  ⟨λo, match s, t, o with
  | ._, t, or.inl rfl := suffix_refl _
  | s, ._, or.inr ⟨l, rfl⟩ := ⟨a::l, rfl⟩
  end, λe, match s, t, e with
  | ._, t, ⟨[], rfl⟩ := or.inl rfl
  | s, t, ⟨b::l, he⟩ := list.no_confusion he (λab lt, or.inr ⟨l, lt⟩)
  end⟩

instance decidable_infix [decidable_eq α] : ∀ (l₁ l₂ : list α), decidable (l₁ <:+: l₂)
| []      l₂ := is_true ⟨[], l₂, rfl⟩
| (a::l₁) [] := is_false $ λ⟨s, t, te⟩, absurd te $ append_ne_nil_of_ne_nil_left _ _ $
                append_ne_nil_of_ne_nil_right _ _ $ λh, list.no_confusion h
| l₁      l₂ := decidable_of_decidable_of_iff (list.decidable_bex (λt, l₁ <+: t) (tails l₂)) $
  by refine (exists_congr (λt, _)).trans (infix_iff_prefix_suffix _ _).symm;
     exact ⟨λ⟨h1, h2⟩, ⟨h2, (mem_tails _ _).1 h1⟩, λ⟨h2, h1⟩, ⟨(mem_tails _ _).2 h1, h2⟩⟩

/-! ### sublists -/

@[simp] theorem sublists'_nil : sublists' (@nil α) = [[]] := rfl

@[simp, priority 1100] theorem sublists'_singleton (a : α) : sublists' [a] = [[], [a]] := rfl

theorem map_sublists'_aux (g : list β → list γ) (l : list α) (f r) :
  map g (sublists'_aux l f r) = sublists'_aux l (g ∘ f) (map g r) :=
by induction l generalizing f r; [refl, simp only [*, sublists'_aux]]

theorem sublists'_aux_append (r' : list (list β)) (l : list α) (f r) :
  sublists'_aux l f (r ++ r') = sublists'_aux l f r ++ r' :=
by induction l generalizing f r; [refl, simp only [*, sublists'_aux]]

theorem sublists'_aux_eq_sublists' (l f r) :
  @sublists'_aux α β l f r = map f (sublists' l) ++ r :=
by rw [sublists', map_sublists'_aux, ← sublists'_aux_append]; refl

@[simp] theorem sublists'_cons (a : α) (l : list α) :
  sublists' (a :: l) = sublists' l ++ map (cons a) (sublists' l) :=
by rw [sublists', sublists'_aux]; simp only [sublists'_aux_eq_sublists', map_id, append_nil]; refl

@[simp] theorem mem_sublists' {s t : list α} : s ∈ sublists' t ↔ s <+ t :=
begin
  induction t with a t IH generalizing s,
  { simp only [sublists'_nil, mem_singleton],
    exact ⟨λ h, by rw h, eq_nil_of_sublist_nil⟩ },
  simp only [sublists'_cons, mem_append, IH, mem_map],
  split; intro h, rcases h with h | ⟨s, h, rfl⟩,
  { exact sublist_cons_of_sublist _ h },
  { exact cons_sublist_cons _ h },
  { cases h with _ _ _ h s _ _ h,
    { exact or.inl h },
    { exact or.inr ⟨s, h, rfl⟩ } }
end

@[simp] theorem length_sublists' : ∀ l : list α, length (sublists' l) = 2 ^ length l
| []     := rfl
| (a::l) := by simp only [sublists'_cons, length_append, length_sublists' l, length_map,
    length, pow_succ, mul_succ, mul_zero, zero_add]

@[simp] theorem sublists_nil : sublists (@nil α) = [[]] := rfl

@[simp] theorem sublists_singleton (a : α) : sublists [a] = [[], [a]] := rfl

theorem sublists_aux₁_eq_sublists_aux : ∀ l (f : list α → list β),
  sublists_aux₁ l f = sublists_aux l (λ ys r, f ys ++ r)
| []     f := rfl
| (a::l) f := by rw [sublists_aux₁, sublists_aux]; simp only [*, append_assoc]

theorem sublists_aux_cons_eq_sublists_aux₁ (l : list α) :
  sublists_aux l cons = sublists_aux₁ l (λ x, [x]) :=
by rw [sublists_aux₁_eq_sublists_aux]; refl

theorem sublists_aux_eq_foldr.aux {a : α} {l : list α}
  (IH₁ : ∀ (f : list α → list β → list β), sublists_aux l f = foldr f [] (sublists_aux l cons))
  (IH₂ : ∀ (f : list α → list (list α) → list (list α)),
      sublists_aux l f = foldr f [] (sublists_aux l cons))
  (f : list α → list β → list β) : sublists_aux (a::l) f = foldr f [] (sublists_aux (a::l) cons) :=
begin
  simp only [sublists_aux, foldr_cons], rw [IH₂, IH₁], congr' 1,
  induction sublists_aux l cons with _ _ ih, {refl},
  simp only [ih, foldr_cons]
end

theorem sublists_aux_eq_foldr (l : list α) : ∀ (f : list α → list β → list β),
  sublists_aux l f = foldr f [] (sublists_aux l cons) :=
suffices _ ∧ ∀ f : list α → list (list α) → list (list α),
    sublists_aux l f = foldr f [] (sublists_aux l cons),
  from this.1,
begin
  induction l with a l IH, {split; intro; refl},
  exact ⟨sublists_aux_eq_foldr.aux IH.1 IH.2,
         sublists_aux_eq_foldr.aux IH.2 IH.2⟩
end

theorem sublists_aux_cons_cons (l : list α) (a : α) :
  sublists_aux (a::l) cons = [a] :: foldr (λys r, ys :: (a :: ys) :: r) [] (sublists_aux l cons) :=
by rw [← sublists_aux_eq_foldr]; refl

theorem sublists_aux₁_append : ∀ (l₁ l₂ : list α) (f : list α → list β),
  sublists_aux₁ (l₁ ++ l₂) f = sublists_aux₁ l₁ f ++
    sublists_aux₁ l₂ (λ x, f x ++ sublists_aux₁ l₁ (f ∘ (++ x)))
| []      l₂ f := by simp only [sublists_aux₁, nil_append, append_nil]
| (a::l₁) l₂ f := by simp only [sublists_aux₁, cons_append, sublists_aux₁_append l₁, append_assoc]; refl

theorem sublists_aux₁_concat (l : list α) (a : α) (f : list α → list β) :
  sublists_aux₁ (l ++ [a]) f = sublists_aux₁ l f ++
    f [a] ++ sublists_aux₁ l (λ x, f (x ++ [a])) :=
by simp only [sublists_aux₁_append, sublists_aux₁, append_assoc, append_nil]

theorem sublists_aux₁_bind : ∀ (l : list α)
  (f : list α → list β) (g : β → list γ),
  (sublists_aux₁ l f).bind g = sublists_aux₁ l (λ x, (f x).bind g)
| []     f g := rfl
| (a::l) f g := by simp only [sublists_aux₁, bind_append, sublists_aux₁_bind l]

theorem sublists_aux_cons_append (l₁ l₂ : list α) :
  sublists_aux (l₁ ++ l₂) cons = sublists_aux l₁ cons ++
    (do x ← sublists_aux l₂ cons, (++ x) <$> sublists l₁) :=
begin
  simp only [sublists, sublists_aux_cons_eq_sublists_aux₁, sublists_aux₁_append, bind_eq_bind, sublists_aux₁_bind],
  congr, funext x, apply congr_arg _,
  rw [← bind_ret_eq_map, sublists_aux₁_bind], exact (append_nil _).symm
end

theorem sublists_append (l₁ l₂ : list α) :
  sublists (l₁ ++ l₂) = (do x ← sublists l₂, (++ x) <$> sublists l₁) :=
by simp only [map, sublists, sublists_aux_cons_append, map_eq_map, bind_eq_bind,
  cons_bind, map_id', append_nil, cons_append, map_id' (λ _, rfl)]; split; refl

@[simp] theorem sublists_concat (l : list α) (a : α) :
  sublists (l ++ [a]) = sublists l ++ map (λ x, x ++ [a]) (sublists l) :=
by rw [sublists_append, sublists_singleton, bind_eq_bind, cons_bind, cons_bind, nil_bind,
  map_eq_map, map_eq_map, map_id' (append_nil), append_nil]

theorem sublists_reverse (l : list α) : sublists (reverse l) = map reverse (sublists' l) :=
by induction l with hd tl ih; [refl,
simp only [reverse_cons, sublists_append, sublists'_cons, map_append, ih, sublists_singleton,
  map_eq_map, bind_eq_bind, map_map, cons_bind, append_nil, nil_bind, (∘)]]

theorem sublists_eq_sublists' (l : list α) : sublists l = map reverse (sublists' (reverse l)) :=
by rw [← sublists_reverse, reverse_reverse]

theorem sublists'_reverse (l : list α) : sublists' (reverse l) = map reverse (sublists l) :=
by simp only [sublists_eq_sublists', map_map, map_id' (reverse_reverse)]

theorem sublists'_eq_sublists (l : list α) : sublists' l = map reverse (sublists (reverse l)) :=
by rw [← sublists'_reverse, reverse_reverse]

theorem sublists_aux_ne_nil : ∀ (l : list α), [] ∉ sublists_aux l cons
| [] := id
| (a::l) := begin
  rw [sublists_aux_cons_cons],
  refine not_mem_cons_of_ne_of_not_mem (cons_ne_nil _ _).symm _,
  have := sublists_aux_ne_nil l, revert this,
  induction sublists_aux l cons; intro, {rwa foldr},
  simp only [foldr, mem_cons_iff, false_or, not_or_distrib],
  exact ⟨ne_of_not_mem_cons this, ih (not_mem_of_not_mem_cons this)⟩
end

@[simp] theorem mem_sublists {s t : list α} : s ∈ sublists t ↔ s <+ t :=
by rw [← reverse_sublist_iff, ← mem_sublists',
       sublists'_reverse, mem_map_of_inj reverse_injective]

@[simp] theorem length_sublists (l : list α) : length (sublists l) = 2 ^ length l :=
by simp only [sublists_eq_sublists', length_map, length_sublists', length_reverse]

theorem map_ret_sublist_sublists (l : list α) : map list.ret l <+ sublists l :=
reverse_rec_on l (nil_sublist _) $
λ l a IH, by simp only [map, map_append, sublists_concat]; exact
((append_sublist_append_left _).2 $ singleton_sublist.2 $
  mem_map.2 ⟨[], mem_sublists.2 (nil_sublist _), by refl⟩).trans
((append_sublist_append_right _).2 IH)

/-! ### sublists_len -/

/-- Auxiliary function to construct the list of all sublists of a given length. Given an
integer `n`, a list `l`, a function `f` and an auxiliary list `L`, it returns the list made of
of `f` applied to all sublists of `l` of length `n`, concatenated with `L`. -/
def sublists_len_aux {α β : Type*} : ℕ → list α → (list α → β) → list β → list β
| 0     l      f r := f [] :: r
| (n+1) []     f r := r
| (n+1) (a::l) f r := sublists_len_aux (n + 1) l f
  (sublists_len_aux n l (f ∘ list.cons a) r)

/-- The list of all sublists of a list `l` that are of length `n`. For instance, for
`l = [0, 1, 2, 3]` and `n = 2`, one gets
`[[2, 3], [1, 3], [1, 2], [0, 3], [0, 2], [0, 1]]`. -/
def sublists_len {α : Type*} (n : ℕ) (l : list α) : list (list α) :=
sublists_len_aux n l id []

lemma sublists_len_aux_append {α β γ : Type*} :
  ∀ (n : ℕ) (l : list α) (f : list α → β) (g : β → γ) (r : list β) (s : list γ),
  sublists_len_aux n l (g ∘ f) (r.map g ++ s) =
  (sublists_len_aux n l f r).map g ++ s
| 0     l      f g r s := rfl
| (n+1) []     f g r s := rfl
| (n+1) (a::l) f g r s := begin
  unfold sublists_len_aux,
  rw [show ((g ∘ f) ∘ list.cons a) = (g ∘ f ∘ list.cons a), by refl,
    sublists_len_aux_append, sublists_len_aux_append]
end

lemma sublists_len_aux_eq {α β : Type*} (l : list α) (n) (f : list α → β) (r) :
  sublists_len_aux n l f r = (sublists_len n l).map f ++ r :=
by rw [sublists_len, ← sublists_len_aux_append]; refl

lemma sublists_len_aux_zero {α : Type*} (l : list α) (f : list α → β) (r) :
  sublists_len_aux 0 l f r = f [] :: r := by cases l; refl

@[simp] lemma sublists_len_zero {α : Type*} (l : list α) :
  sublists_len 0 l = [[]] := sublists_len_aux_zero _ _ _

@[simp] lemma sublists_len_succ_nil {α : Type*} (n) :
  sublists_len (n+1) (@nil α) = [] := rfl

@[simp] lemma sublists_len_succ_cons {α : Type*} (n) (a : α) (l) :
  sublists_len (n + 1) (a::l) =
  sublists_len (n + 1) l ++ (sublists_len n l).map (cons a) :=
by rw [sublists_len, sublists_len_aux, sublists_len_aux_eq,
  sublists_len_aux_eq, map_id, append_nil]; refl

@[simp] lemma length_sublists_len {α : Type*} : ∀ n (l : list α),
  length (sublists_len n l) = nat.choose (length l) n
| 0     l      := by simp
| (n+1) []     := by simp
| (n+1) (a::l) := by simp [-add_comm, nat.choose, *]; apply add_comm

lemma sublists_len_sublist_sublists' {α : Type*} : ∀ n (l : list α),
  sublists_len n l <+ sublists' l
| 0     l      := singleton_sublist.2 (mem_sublists'.2 (nil_sublist _))
| (n+1) []     := nil_sublist _
| (n+1) (a::l) := begin
  rw [sublists_len_succ_cons, sublists'_cons],
  exact append_sublist_append
    (sublists_len_sublist_sublists' _ _)
    (map_sublist_map _ (sublists_len_sublist_sublists' _ _))
end

lemma sublists_len_sublist_of_sublist
  {α : Type*} (n) {l₁ l₂ : list α} (h : l₁ <+ l₂) : sublists_len n l₁ <+ sublists_len n l₂ :=
begin
  induction n with n IHn generalizing l₁ l₂, {simp},
  induction h with l₁ l₂ a s IH l₁ l₂ a s IH, {refl},
  { refine IH.trans _,
    rw sublists_len_succ_cons,
    apply sublist_append_left },
  { simp [sublists_len_succ_cons],
    exact append_sublist_append IH (map_sublist_map _ (IHn s)) }
end

lemma length_of_sublists_len {α : Type*} : ∀ {n} {l l' : list α},
  l' ∈ sublists_len n l → length l' = n
| 0     l      l' (or.inl rfl) := rfl
| (n+1) (a::l) l' h := begin
  rw [sublists_len_succ_cons, mem_append, mem_map] at h,
  rcases h with h | ⟨l', h, rfl⟩,
  { exact length_of_sublists_len h },
  { exact congr_arg (+1) (length_of_sublists_len h) },
end

lemma mem_sublists_len_self {α : Type*} {l l' : list α}
  (h : l' <+ l) : l' ∈ sublists_len (length l') l :=
begin
  induction h with l₁ l₂ a s IH l₁ l₂ a s IH,
  { exact or.inl rfl },
  { cases l₁ with b l₁,
    { exact or.inl rfl },
    { rw [length, sublists_len_succ_cons],
      exact mem_append_left _ IH } },
  { rw [length, sublists_len_succ_cons],
    exact mem_append_right _ (mem_map.2 ⟨_, IH, rfl⟩) }
end

@[simp] lemma mem_sublists_len {α : Type*} {n} {l l' : list α} :
  l' ∈ sublists_len n l ↔ l' <+ l ∧ length l' = n :=
⟨λ h, ⟨mem_sublists'.1
    (subset_of_sublist (sublists_len_sublist_sublists' _ _) h),
  length_of_sublists_len h⟩,
λ ⟨h₁, h₂⟩, h₂ ▸ mem_sublists_len_self h₁⟩

/-! ### permutations -/

section permutations

@[simp] theorem permutations_aux_nil (is : list α) : permutations_aux [] is = [] :=
by rw [permutations_aux, permutations_aux.rec]

@[simp] theorem permutations_aux_cons (t : α) (ts is : list α) :
  permutations_aux (t :: ts) is = foldr (λy r, (permutations_aux2 t ts r y id).2)
    (permutations_aux ts (t::is)) (permutations is) :=
by rw [permutations_aux, permutations_aux.rec]; refl

end permutations

/-! ### insert -/
section insert
variable [decidable_eq α]

@[simp] theorem insert_nil (a : α) : insert a nil = [a] := rfl

theorem insert.def (a : α) (l : list α) : insert a l = if a ∈ l then l else a :: l := rfl

@[simp, priority 980]
theorem insert_of_mem {a : α} {l : list α} (h : a ∈ l) : insert a l = l :=
by simp only [insert.def, if_pos h]

@[simp, priority 970]
theorem insert_of_not_mem {a : α} {l : list α} (h : a ∉ l) : insert a l = a :: l :=
by simp only [insert.def, if_neg h]; split; refl

@[simp] theorem mem_insert_iff {a b : α} {l : list α} : a ∈ insert b l ↔ a = b ∨ a ∈ l :=
begin
  by_cases h' : b ∈ l,
  { simp only [insert_of_mem h'],
    apply (or_iff_right_of_imp _).symm,
    exact λ e, e.symm ▸ h' },
  simp only [insert_of_not_mem h', mem_cons_iff]
end

@[simp] theorem suffix_insert (a : α) (l : list α) : l <:+ insert a l :=
by by_cases a ∈ l; [simp only [insert_of_mem h], simp only [insert_of_not_mem h, suffix_cons]]

@[simp] theorem mem_insert_self (a : α) (l : list α) : a ∈ insert a l :=
mem_insert_iff.2 (or.inl rfl)

theorem mem_insert_of_mem {a b : α} {l : list α} (h : a ∈ l) : a ∈ insert b l :=
mem_insert_iff.2 (or.inr h)

theorem eq_or_mem_of_mem_insert {a b : α} {l : list α} (h : a ∈ insert b l) : a = b ∨ a ∈ l :=
mem_insert_iff.1 h

@[simp] theorem length_insert_of_mem {a : α} {l : list α} (h : a ∈ l) :
  length (insert a l) = length l :=
by rw insert_of_mem h

@[simp] theorem length_insert_of_not_mem {a : α} {l : list α} (h : a ∉ l) :
  length (insert a l) = length l + 1 :=
by rw insert_of_not_mem h; refl

end insert

/-! ### erasep -/
section erasep
variables {p : α → Prop} [decidable_pred p]

@[simp] theorem erasep_nil : [].erasep p = [] := rfl

theorem erasep_cons (a : α) (l : list α) : (a :: l).erasep p = if p a then l else a :: l.erasep p := rfl

@[simp] theorem erasep_cons_of_pos {a : α} {l : list α} (h : p a) : (a :: l).erasep p = l :=
by simp [erasep_cons, h]

@[simp] theorem erasep_cons_of_neg {a : α} {l : list α} (h : ¬ p a) : (a::l).erasep p = a :: l.erasep p :=
by simp [erasep_cons, h]

theorem erasep_of_forall_not {l : list α}
  (h : ∀ a ∈ l, ¬ p a) : l.erasep p = l :=
by induction l with _ _ ih; [refl,
  simp [h _ (or.inl rfl), ih (forall_mem_of_forall_mem_cons h)]]

theorem exists_of_erasep {l : list α} {a} (al : a ∈ l) (pa : p a) :
  ∃ a l₁ l₂, (∀ b ∈ l₁, ¬ p b) ∧ p a ∧ l = l₁ ++ a :: l₂ ∧ l.erasep p = l₁ ++ l₂ :=
begin
  induction l with b l IH, {cases al},
  by_cases pb : p b,
  { exact ⟨b, [], l, forall_mem_nil _, pb, by simp [pb]⟩ },
  { rcases al with rfl | al, {exact pb.elim pa},
    rcases IH al with ⟨c, l₁, l₂, h₁, h₂, h₃, h₄⟩,
    exact ⟨c, b::l₁, l₂, forall_mem_cons.2 ⟨pb, h₁⟩,
      h₂, by rw h₃; refl, by simp [pb, h₄]⟩ }
end

theorem exists_or_eq_self_of_erasep (p : α → Prop) [decidable_pred p] (l : list α) :
  l.erasep p = l ∨ ∃ a l₁ l₂, (∀ b ∈ l₁, ¬ p b) ∧ p a ∧ l = l₁ ++ a :: l₂ ∧ l.erasep p = l₁ ++ l₂ :=
begin
  by_cases h : ∃ a ∈ l, p a,
  { rcases h with ⟨a, ha, pa⟩,
    exact or.inr (exists_of_erasep ha pa) },
  { simp at h, exact or.inl (erasep_of_forall_not h) }
end

@[simp] theorem length_erasep_of_mem {l : list α} {a} (al : a ∈ l) (pa : p a) :
 length (l.erasep p) = pred (length l) :=
by rcases exists_of_erasep al pa with ⟨_, l₁, l₂, _, _, e₁, e₂⟩;
   rw e₂; simp [-add_comm, e₁]; refl

theorem erasep_append_left {a : α} (pa : p a) :
  ∀ {l₁ : list α} (l₂), a ∈ l₁ → (l₁++l₂).erasep p = l₁.erasep p ++ l₂
| (x::xs) l₂ h := begin
  by_cases h' : p x; simp [h'],
  rw erasep_append_left l₂ (mem_of_ne_of_mem (mt _ h') h),
  rintro rfl, exact pa
end

theorem erasep_append_right : ∀ {l₁ : list α} (l₂), (∀ b ∈ l₁, ¬ p b) → (l₁++l₂).erasep p = l₁ ++ l₂.erasep p
| []      l₂ h := rfl
| (x::xs) l₂ h := by simp [(forall_mem_cons.1 h).1,
  erasep_append_right _ (forall_mem_cons.1 h).2]

theorem erasep_sublist (l : list α) : l.erasep p <+ l :=
by rcases exists_or_eq_self_of_erasep p l with h | ⟨c, l₁, l₂, h₁, h₂, h₃, h₄⟩;
   [rw h, {rw [h₄, h₃], simp}]

theorem erasep_subset (l : list α) : l.erasep p ⊆ l :=
subset_of_sublist (erasep_sublist l)

theorem erasep_sublist_erasep {l₁ l₂ : list α} (s : l₁ <+ l₂) : l₁.erasep p <+ l₂.erasep p :=
begin
  induction s,
  case list.sublist.slnil { refl },
  case list.sublist.cons : l₁ l₂ a s IH {
    by_cases h : p a; simp [h],
    exacts [IH.trans (erasep_sublist _), IH.cons _ _ _] },
  case list.sublist.cons2 : l₁ l₂ a s IH {
    by_cases h : p a; simp [h],
    exacts [s, IH.cons2 _ _ _] }
end

theorem mem_of_mem_erasep {a : α} {l : list α} : a ∈ l.erasep p → a ∈ l :=
@erasep_subset _ _ _ _ _

@[simp] theorem mem_erasep_of_neg {a : α} {l : list α} (pa : ¬ p a) : a ∈ l.erasep p ↔ a ∈ l :=
⟨mem_of_mem_erasep, λ al, begin
  rcases exists_or_eq_self_of_erasep p l with h | ⟨c, l₁, l₂, h₁, h₂, h₃, h₄⟩,
  { rwa h },
  { rw h₄, rw h₃ at al,
    have : a ≠ c, {rintro rfl, exact pa.elim h₂},
    simpa [this] using al }
end⟩

theorem erasep_map (f : β → α) :
  ∀ (l : list β), (map f l).erasep p = map f (l.erasep (p ∘ f))
| []     := rfl
| (b::l) := by by_cases p (f b); simp [h, erasep_map l]

@[simp] theorem extractp_eq_find_erasep :
  ∀ l : list α, extractp p l = (find p l, erasep p l)
| []     := rfl
| (a::l) := by by_cases pa : p a; simp [extractp, pa, extractp_eq_find_erasep l]

end erasep

/-! ### erase -/
section erase
variable [decidable_eq α]

@[simp] theorem erase_nil (a : α) : [].erase a = [] := rfl

theorem erase_cons (a b : α) (l : list α) : (b :: l).erase a = if b = a then l else b :: l.erase a := rfl

@[simp] theorem erase_cons_head (a : α) (l : list α) : (a :: l).erase a = l :=
by simp only [erase_cons, if_pos rfl]

@[simp] theorem erase_cons_tail {a b : α} (l : list α) (h : b ≠ a) : (b::l).erase a = b :: l.erase a :=
by simp only [erase_cons, if_neg h]; split; refl

theorem erase_eq_erasep (a : α) (l : list α) : l.erase a = l.erasep (eq a) :=
by { induction l with b l, {refl},
  by_cases a = b; [simp [h], simp [h, ne.symm h, *]] }

@[simp, priority 980]
theorem erase_of_not_mem {a : α} {l : list α} (h : a ∉ l) : l.erase a = l :=
by rw [erase_eq_erasep, erasep_of_forall_not]; rintro b h' rfl; exact h h'

theorem exists_erase_eq {a : α} {l : list α} (h : a ∈ l) :
  ∃ l₁ l₂, a ∉ l₁ ∧ l = l₁ ++ a :: l₂ ∧ l.erase a = l₁ ++ l₂ :=
by rcases exists_of_erasep h rfl with ⟨_, l₁, l₂, h₁, rfl, h₂, h₃⟩;
   rw erase_eq_erasep; exact ⟨l₁, l₂, λ h, h₁ _ h rfl, h₂, h₃⟩

@[simp] theorem length_erase_of_mem {a : α} {l : list α} (h : a ∈ l) : length (l.erase a) = pred (length l) :=
by rw erase_eq_erasep; exact length_erasep_of_mem h rfl

theorem erase_append_left {a : α} {l₁ : list α} (l₂) (h : a ∈ l₁) :
  (l₁++l₂).erase a = l₁.erase a ++ l₂ :=
by simp [erase_eq_erasep]; exact erasep_append_left (by refl) l₂ h

theorem erase_append_right {a : α} {l₁ : list α} (l₂) (h : a ∉ l₁) :
  (l₁++l₂).erase a = l₁ ++ l₂.erase a :=
by rw [erase_eq_erasep, erase_eq_erasep, erasep_append_right];
   rintro b h' rfl; exact h h'

theorem erase_sublist (a : α) (l : list α) : l.erase a <+ l :=
by rw erase_eq_erasep; apply erasep_sublist

theorem erase_subset (a : α) (l : list α) : l.erase a ⊆ l :=
subset_of_sublist (erase_sublist a l)

theorem erase_sublist_erase (a : α) {l₁ l₂ : list α} (h : l₁ <+ l₂) : l₁.erase a <+ l₂.erase a :=
by simp [erase_eq_erasep]; exact erasep_sublist_erasep h

theorem mem_of_mem_erase {a b : α} {l : list α} : a ∈ l.erase b → a ∈ l :=
@erase_subset _ _ _ _ _

@[simp] theorem mem_erase_of_ne {a b : α} {l : list α} (ab : a ≠ b) : a ∈ l.erase b ↔ a ∈ l :=
by rw erase_eq_erasep; exact mem_erasep_of_neg ab.symm

theorem erase_comm (a b : α) (l : list α) : (l.erase a).erase b = (l.erase b).erase a :=
if ab : a = b then by rw ab else
if ha : a ∈ l then
if hb : b ∈ l then match l, l.erase a, exists_erase_eq ha, hb with
| ._, ._, ⟨l₁, l₂, ha', rfl, rfl⟩, hb :=
  if h₁ : b ∈ l₁ then
    by rw [erase_append_left _ h₁, erase_append_left _ h₁,
           erase_append_right _ (mt mem_of_mem_erase ha'), erase_cons_head]
  else
    by rw [erase_append_right _ h₁, erase_append_right _ h₁, erase_append_right _ ha',
           erase_cons_tail _ ab, erase_cons_head]
end
else by simp only [erase_of_not_mem hb, erase_of_not_mem (mt mem_of_mem_erase hb)]
else by simp only [erase_of_not_mem ha, erase_of_not_mem (mt mem_of_mem_erase ha)]

theorem map_erase [decidable_eq β] {f : α → β} (finj : injective f) {a : α}
  (l : list α) : map f (l.erase a) = (map f l).erase (f a) :=
by rw [erase_eq_erasep, erase_eq_erasep, erasep_map]; congr;
   ext b; simp [finj.eq_iff]

theorem map_foldl_erase [decidable_eq β] {f : α → β} (finj : injective f) {l₁ l₂ : list α} :
  map f (foldl list.erase l₁ l₂) = foldl (λ l a, l.erase (f a)) (map f l₁) l₂ :=
by induction l₂ generalizing l₁; [refl,
simp only [foldl_cons, map_erase finj, *]]

@[simp] theorem count_erase_self (a : α) : ∀ (s : list α), count a (list.erase s a) = pred (count a s)
| [] := by simp
| (h :: t) :=
begin
  rw erase_cons,
  by_cases p : h = a,
  { rw [if_pos p, count_cons', if_pos p.symm], simp },
  { rw [if_neg p, count_cons', count_cons', if_neg (λ x : a = h, p x.symm), count_erase_self],
    simp, }
end

@[simp] theorem count_erase_of_ne {a b : α} (ab : a ≠ b) : ∀ (s : list α), count a (list.erase s b) = count a s
| [] := by simp
| (x :: xs) :=
begin
  rw erase_cons,
  split_ifs with h,
  { rw [count_cons', h, if_neg ab], simp },
  { rw [count_cons', count_cons', count_erase_of_ne] }
end

end erase

/-! ### diff -/
section diff
variable [decidable_eq α]

@[simp] theorem diff_nil (l : list α) : l.diff [] = l := rfl

@[simp] theorem diff_cons (l₁ l₂ : list α) (a : α) : l₁.diff (a::l₂) = (l₁.erase a).diff l₂ :=
if h : a ∈ l₁ then by simp only [list.diff, if_pos h]
else by simp only [list.diff, if_neg h, erase_of_not_mem h]

@[simp] theorem nil_diff (l : list α) : [].diff l = [] :=
by induction l; [refl, simp only [*, diff_cons, erase_of_not_mem (not_mem_nil _)]]

theorem diff_eq_foldl : ∀ (l₁ l₂ : list α), l₁.diff l₂ = foldl list.erase l₁ l₂
| l₁ []      := rfl
| l₁ (a::l₂) := (diff_cons l₁ l₂ a).trans (diff_eq_foldl _ _)

@[simp] theorem diff_append (l₁ l₂ l₃ : list α) : l₁.diff (l₂ ++ l₃) = (l₁.diff l₂).diff l₃ :=
by simp only [diff_eq_foldl, foldl_append]

@[simp] theorem map_diff [decidable_eq β] {f : α → β} (finj : injective f) {l₁ l₂ : list α} :
  map f (l₁.diff l₂) = (map f l₁).diff (map f l₂) :=
by simp only [diff_eq_foldl, foldl_map, map_foldl_erase finj]

theorem diff_sublist : ∀ l₁ l₂ : list α, l₁.diff l₂ <+ l₁
| l₁ []      := sublist.refl _
| l₁ (a::l₂) := calc l₁.diff (a :: l₂) = (l₁.erase a).diff l₂ : diff_cons _ _ _
  ... <+ l₁.erase a : diff_sublist _ _
  ... <+ l₁ : list.erase_sublist _ _

theorem diff_subset (l₁ l₂ : list α) : l₁.diff l₂ ⊆ l₁ :=
subset_of_sublist $ diff_sublist _ _

theorem mem_diff_of_mem {a : α} : ∀ {l₁ l₂ : list α}, a ∈ l₁ → a ∉ l₂ → a ∈ l₁.diff l₂
| l₁ []      h₁ h₂ := h₁
| l₁ (b::l₂) h₁ h₂ := by rw diff_cons; exact
  mem_diff_of_mem ((mem_erase_of_ne (ne_of_not_mem_cons h₂)).2 h₁) (not_mem_of_not_mem_cons h₂)

theorem diff_sublist_of_sublist : ∀ {l₁ l₂ l₃: list α}, l₁ <+ l₂ → l₁.diff l₃ <+ l₂.diff l₃
| l₁ l₂ [] h      := h
| l₁ l₂ (a::l₃) h := by simp only
  [diff_cons, diff_sublist_of_sublist (erase_sublist_erase _ h)]

theorem erase_diff_erase_sublist_of_sublist {a : α} : ∀ {l₁ l₂ : list α},
  l₁ <+ l₂ → (l₂.erase a).diff (l₁.erase a) <+ l₂.diff l₁
| []      l₂ h := erase_sublist _ _
| (b::l₁) l₂ h := if heq : b = a then by simp only [heq, erase_cons_head, diff_cons]
                  else by simpa only [erase_cons_head, erase_cons_tail _ heq, diff_cons, erase_comm a b l₂]
                  using erase_diff_erase_sublist_of_sublist (erase_sublist_erase b h)

end diff

/-! ### enum -/

theorem length_enum_from : ∀ n (l : list α), length (enum_from n l) = length l
| n []     := rfl
| n (a::l) := congr_arg nat.succ (length_enum_from _ _)

theorem length_enum : ∀ (l : list α), length (enum l) = length l := length_enum_from _

@[simp] theorem enum_from_nth : ∀ n (l : list α) m,
  nth (enum_from n l) m = (λ a, (n + m, a)) <$> nth l m
| n []       m     := rfl
| n (a :: l) 0     := rfl
| n (a :: l) (m+1) := (enum_from_nth (n+1) l m).trans $
  by rw [add_right_comm]; refl

@[simp] theorem enum_nth : ∀ (l : list α) n,
  nth (enum l) n = (λ a, (n, a)) <$> nth l n :=
by simp only [enum, enum_from_nth, zero_add]; intros; refl

@[simp] theorem enum_from_map_snd : ∀ n (l : list α),
  map prod.snd (enum_from n l) = l
| n []       := rfl
| n (a :: l) := congr_arg (cons _) (enum_from_map_snd _ _)

@[simp] theorem enum_map_snd : ∀ (l : list α),
  map prod.snd (enum l) = l := enum_from_map_snd _

theorem mem_enum_from {x : α} {i : ℕ} :
   ∀ {j : ℕ} (xs : list α), (i, x) ∈ xs.enum_from j → j ≤ i ∧ i < j + xs.length ∧ x ∈ xs
| j [] := by simp [enum_from]
| j (y :: ys) :=
suffices i = j ∧ x = y ∨ (i, x) ∈ enum_from (j + 1) ys →
    j ≤ i ∧ i < j + (length ys + 1) ∧ (x = y ∨ x ∈ ys),
  by simpa [enum_from, mem_enum_from ys],
begin
  rintro (h|h),
  { refine ⟨le_of_eq h.1.symm,h.1 ▸ _,or.inl h.2⟩,
    apply nat.lt_add_of_pos_right; simp },
  { obtain ⟨hji, hijlen, hmem⟩ := mem_enum_from _ h,
    refine ⟨_, _, _⟩,
    { exact le_trans (nat.le_succ _) hji },
    { convert hijlen using 1, ac_refl },
    { simp [hmem] } }
end

/-! ### product -/

@[simp] theorem nil_product (l : list β) : product (@nil α) l = [] := rfl

@[simp] theorem product_cons (a : α) (l₁ : list α) (l₂ : list β)
        : product (a::l₁) l₂ = map (λ b, (a, b)) l₂ ++ product l₁ l₂ := rfl

@[simp] theorem product_nil : ∀ (l : list α), product l (@nil β) = []
| []     := rfl
| (a::l) := by rw [product_cons, product_nil]; refl

@[simp] theorem mem_product {l₁ : list α} {l₂ : list β} {a : α} {b : β} :
  (a, b) ∈ product l₁ l₂ ↔ a ∈ l₁ ∧ b ∈ l₂ :=
by simp only [product, mem_bind, mem_map, prod.ext_iff, exists_prop,
  and.left_comm, exists_and_distrib_left, exists_eq_left, exists_eq_right]

theorem length_product (l₁ : list α) (l₂ : list β) :
  length (product l₁ l₂) = length l₁ * length l₂ :=
by induction l₁ with x l₁ IH; [exact (zero_mul _).symm,
  simp only [length, product_cons, length_append, IH,
    right_distrib, one_mul, length_map, add_comm]]


/-! ### sigma -/
section
variable {σ : α → Type*}

@[simp] theorem nil_sigma (l : Π a, list (σ a)) : (@nil α).sigma l = [] := rfl

@[simp] theorem sigma_cons (a : α) (l₁ : list α) (l₂ : Π a, list (σ a))
        : (a::l₁).sigma l₂ = map (sigma.mk a) (l₂ a) ++ l₁.sigma l₂ := rfl

@[simp] theorem sigma_nil : ∀ (l : list α), l.sigma (λ a, @nil (σ a)) = []
| []     := rfl
| (a::l) := by rw [sigma_cons, sigma_nil]; refl

@[simp] theorem mem_sigma {l₁ : list α} {l₂ : Π a, list (σ a)} {a : α} {b : σ a} :
  sigma.mk a b ∈ l₁.sigma l₂ ↔ a ∈ l₁ ∧ b ∈ l₂ a :=
by simp only [list.sigma, mem_bind, mem_map, exists_prop, exists_and_distrib_left,
  and.left_comm, exists_eq_left, heq_iff_eq, exists_eq_right]

theorem length_sigma (l₁ : list α) (l₂ : Π a, list (σ a)) :
  length (l₁.sigma l₂) = (l₁.map (λ a, length (l₂ a))).sum :=
by induction l₁ with x l₁ IH; [refl,
simp only [map, sigma_cons, length_append, length_map, IH, sum_cons]]
end

/-! ### disjoint -/
section disjoint

theorem disjoint.symm {l₁ l₂ : list α} (d : disjoint l₁ l₂) : disjoint l₂ l₁
| a i₂ i₁ := d i₁ i₂

theorem disjoint_comm {l₁ l₂ : list α} : disjoint l₁ l₂ ↔ disjoint l₂ l₁ :=
⟨disjoint.symm, disjoint.symm⟩

theorem disjoint_left {l₁ l₂ : list α} : disjoint l₁ l₂ ↔ ∀ {a}, a ∈ l₁ → a ∉ l₂ := iff.rfl

theorem disjoint_right {l₁ l₂ : list α} : disjoint l₁ l₂ ↔ ∀ {a}, a ∈ l₂ → a ∉ l₁ :=
disjoint_comm

theorem disjoint_iff_ne {l₁ l₂ : list α} : disjoint l₁ l₂ ↔ ∀ a ∈ l₁, ∀ b ∈ l₂, a ≠ b :=
by simp only [disjoint_left, imp_not_comm, forall_eq']

theorem disjoint_of_subset_left {l₁ l₂ l : list α} (ss : l₁ ⊆ l) (d : disjoint l l₂) : disjoint l₁ l₂
| x m₁ := d (ss m₁)

theorem disjoint_of_subset_right {l₁ l₂ l : list α} (ss : l₂ ⊆ l) (d : disjoint l₁ l) : disjoint l₁ l₂
| x m m₁ := d m (ss m₁)

theorem disjoint_of_disjoint_cons_left {a : α} {l₁ l₂} : disjoint (a::l₁) l₂ → disjoint l₁ l₂ :=
disjoint_of_subset_left (list.subset_cons _ _)

theorem disjoint_of_disjoint_cons_right {a : α} {l₁ l₂} : disjoint l₁ (a::l₂) → disjoint l₁ l₂ :=
disjoint_of_subset_right (list.subset_cons _ _)

@[simp] theorem disjoint_nil_left (l : list α) : disjoint [] l
| a := (not_mem_nil a).elim

@[simp] theorem disjoint_nil_right (l : list α) : disjoint l [] :=
by rw disjoint_comm; exact disjoint_nil_left _

@[simp, priority 1100] theorem singleton_disjoint {l : list α} {a : α} : disjoint [a] l ↔ a ∉ l :=
by simp only [disjoint, mem_singleton, forall_eq]; refl

@[simp, priority 1100] theorem disjoint_singleton {l : list α} {a : α} : disjoint l [a] ↔ a ∉ l :=
by rw disjoint_comm; simp only [singleton_disjoint]

@[simp] theorem disjoint_append_left {l₁ l₂ l : list α} :
  disjoint (l₁++l₂) l ↔ disjoint l₁ l ∧ disjoint l₂ l :=
by simp only [disjoint, mem_append, or_imp_distrib, forall_and_distrib]

@[simp] theorem disjoint_append_right {l₁ l₂ l : list α} :
  disjoint l (l₁++l₂) ↔ disjoint l l₁ ∧ disjoint l l₂ :=
disjoint_comm.trans $ by simp only [disjoint_comm, disjoint_append_left]

@[simp] theorem disjoint_cons_left {a : α} {l₁ l₂ : list α} :
  disjoint (a::l₁) l₂ ↔ a ∉ l₂ ∧ disjoint l₁ l₂ :=
(@disjoint_append_left _ [a] l₁ l₂).trans $ by simp only [singleton_disjoint]

@[simp] theorem disjoint_cons_right {a : α} {l₁ l₂ : list α} :
  disjoint l₁ (a::l₂) ↔ a ∉ l₁ ∧ disjoint l₁ l₂ :=
disjoint_comm.trans $ by simp only [disjoint_comm, disjoint_cons_left]

theorem disjoint_of_disjoint_append_left_left {l₁ l₂ l : list α} (d : disjoint (l₁++l₂) l) : disjoint l₁ l :=
(disjoint_append_left.1 d).1

theorem disjoint_of_disjoint_append_left_right {l₁ l₂ l : list α} (d : disjoint (l₁++l₂) l) : disjoint l₂ l :=
(disjoint_append_left.1 d).2

theorem disjoint_of_disjoint_append_right_left {l₁ l₂ l : list α} (d : disjoint l (l₁++l₂)) : disjoint l l₁ :=
(disjoint_append_right.1 d).1

theorem disjoint_of_disjoint_append_right_right {l₁ l₂ l : list α} (d : disjoint l (l₁++l₂)) : disjoint l l₂ :=
(disjoint_append_right.1 d).2

end disjoint

/-! ### union -/
section union
variable [decidable_eq α]

@[simp] theorem nil_union (l : list α) : [] ∪ l = l := rfl

@[simp] theorem cons_union (l₁ l₂ : list α) (a : α) : a :: l₁ ∪ l₂ = insert a (l₁ ∪ l₂) := rfl

@[simp] theorem mem_union {l₁ l₂ : list α} {a : α} : a ∈ l₁ ∪ l₂ ↔ a ∈ l₁ ∨ a ∈ l₂ :=
by induction l₁; simp only [nil_union, not_mem_nil, false_or, cons_union, mem_insert_iff, mem_cons_iff, or_assoc, *]

theorem mem_union_left {a : α} {l₁ : list α} (h : a ∈ l₁) (l₂ : list α) : a ∈ l₁ ∪ l₂ :=
mem_union.2 (or.inl h)

theorem mem_union_right {a : α} (l₁ : list α) {l₂ : list α} (h : a ∈ l₂) : a ∈ l₁ ∪ l₂ :=
mem_union.2 (or.inr h)

theorem sublist_suffix_of_union : ∀ l₁ l₂ : list α, ∃ t, t <+ l₁ ∧ t ++ l₂ = l₁ ∪ l₂
| [] l₂ := ⟨[], by refl, rfl⟩
| (a::l₁) l₂ := let ⟨t, s, e⟩ := sublist_suffix_of_union l₁ l₂ in
  if h : a ∈ l₁ ∪ l₂
  then ⟨t, sublist_cons_of_sublist _ s, by simp only [e, cons_union, insert_of_mem h]⟩
  else ⟨a::t, cons_sublist_cons _ s, by simp only [cons_append, cons_union, e, insert_of_not_mem h]; split; refl⟩

theorem suffix_union_right (l₁ l₂ : list α) : l₂ <:+ l₁ ∪ l₂ :=
(sublist_suffix_of_union l₁ l₂).imp (λ a, and.right)

theorem union_sublist_append (l₁ l₂ : list α) : l₁ ∪ l₂ <+ l₁ ++ l₂ :=
let ⟨t, s, e⟩ := sublist_suffix_of_union l₁ l₂ in
e ▸ (append_sublist_append_right _).2 s

theorem forall_mem_union {p : α → Prop} {l₁ l₂ : list α} :
  (∀ x ∈ l₁ ∪ l₂, p x) ↔ (∀ x ∈ l₁, p x) ∧ (∀ x ∈ l₂, p x) :=
by simp only [mem_union, or_imp_distrib, forall_and_distrib]

theorem forall_mem_of_forall_mem_union_left {p : α → Prop} {l₁ l₂ : list α}
   (h : ∀ x ∈ l₁ ∪ l₂, p x) : ∀ x ∈ l₁, p x :=
(forall_mem_union.1 h).1

theorem forall_mem_of_forall_mem_union_right {p : α → Prop} {l₁ l₂ : list α}
   (h : ∀ x ∈ l₁ ∪ l₂, p x) : ∀ x ∈ l₂, p x :=
(forall_mem_union.1 h).2

end union

/-! ### inter -/
section inter
variable [decidable_eq α]

@[simp] theorem inter_nil (l : list α) : [] ∩ l = [] := rfl

@[simp] theorem inter_cons_of_mem {a : α} (l₁ : list α) {l₂ : list α} (h : a ∈ l₂) :
  (a::l₁) ∩ l₂ = a :: (l₁ ∩ l₂) :=
if_pos h

@[simp] theorem inter_cons_of_not_mem {a : α} (l₁ : list α) {l₂ : list α} (h : a ∉ l₂) :
  (a::l₁) ∩ l₂ = l₁ ∩ l₂ :=
if_neg h

theorem mem_of_mem_inter_left {l₁ l₂ : list α} {a : α} : a ∈ l₁ ∩ l₂ → a ∈ l₁ :=
mem_of_mem_filter

theorem mem_of_mem_inter_right {l₁ l₂ : list α} {a : α} : a ∈ l₁ ∩ l₂ → a ∈ l₂ :=
of_mem_filter

theorem mem_inter_of_mem_of_mem {l₁ l₂ : list α} {a : α} : a ∈ l₁ → a ∈ l₂ → a ∈ l₁ ∩ l₂ :=
mem_filter_of_mem

@[simp] theorem mem_inter {a : α} {l₁ l₂ : list α} : a ∈ l₁ ∩ l₂ ↔ a ∈ l₁ ∧ a ∈ l₂ :=
mem_filter

theorem inter_subset_left (l₁ l₂ : list α) : l₁ ∩ l₂ ⊆ l₁ :=
filter_subset _

theorem inter_subset_right (l₁ l₂ : list α) : l₁ ∩ l₂ ⊆ l₂ :=
λ a, mem_of_mem_inter_right

theorem subset_inter {l l₁ l₂ : list α} (h₁ : l ⊆ l₁) (h₂ : l ⊆ l₂) : l ⊆ l₁ ∩ l₂ :=
λ a h, mem_inter.2 ⟨h₁ h, h₂ h⟩

theorem inter_eq_nil_iff_disjoint {l₁ l₂ : list α} : l₁ ∩ l₂ = [] ↔ disjoint l₁ l₂ :=
by simp only [eq_nil_iff_forall_not_mem, mem_inter, not_and]; refl

theorem forall_mem_inter_of_forall_left {p : α → Prop} {l₁ : list α} (h : ∀ x ∈ l₁, p x)
     (l₂ : list α) :
  ∀ x, x ∈ l₁ ∩ l₂ → p x :=
ball.imp_left (λ x, mem_of_mem_inter_left) h

theorem forall_mem_inter_of_forall_right {p : α → Prop} (l₁ : list α) {l₂ : list α}
    (h : ∀ x ∈ l₂, p x) :
  ∀ x, x ∈ l₁ ∩ l₂ → p x :=
ball.imp_left (λ x, mem_of_mem_inter_right) h

end inter

section choose
variables (p : α → Prop) [decidable_pred p] (l : list α)

lemma choose_spec (hp : ∃ a, a ∈ l ∧ p a) : choose p l hp ∈ l ∧ p (choose p l hp) :=
(choose_x p l hp).property

lemma choose_mem (hp : ∃ a, a ∈ l ∧ p a) : choose p l hp ∈ l := (choose_spec _ _ _).1

lemma choose_property (hp : ∃ a, a ∈ l ∧ p a) : p (choose p l hp) := (choose_spec _ _ _).2

end choose

-- A jumble of lost lemmas:

theorem ilast'_mem : ∀ a l, @ilast' α a l ∈ a :: l
| a []     := or.inl rfl
| a (b::l) := or.inr (ilast'_mem b l)

@[simp] lemma nth_le_attach (L : list α) (i) (H : i < L.attach.length) :
  (L.attach.nth_le i H).1 = L.nth_le i (length_attach L ▸ H) :=
calc  (L.attach.nth_le i H).1
    = (L.attach.map subtype.val).nth_le i (by simpa using H) : by rw nth_le_map'
... = L.nth_le i _ : by congr; apply attach_map_val

end list

@[to_additive]
theorem monoid_hom.map_list_prod {α β : Type*} [monoid α] [monoid β] (f : α →* β) (l : list α) :
  f l.prod = (l.map f).prod :=
(l.prod_hom f).symm

namespace list

@[to_additive]
theorem prod_map_hom {α β γ : Type*} [monoid β] [monoid γ] (L : list α) (f : α → β) (g : β →* γ) :
  (L.map (g ∘ f)).prod = g ((L.map f).prod) :=
by {rw g.map_list_prod, exact congr_arg _ (map_map _ _ _).symm}

theorem sum_map_mul_left {α : Type*} [semiring α] {β : Type*} (L : list β)
  (f : β → α) (r : α) :
  (L.map (λ b, r * f b)).sum = r * (L.map f).sum :=
sum_map_hom L f $ add_monoid_hom.mul_left r

theorem sum_map_mul_right {α : Type*} [semiring α] {β : Type*} (L : list β)
  (f : β → α) (r : α) :
  (L.map (λ b, f b * r)).sum = (L.map f).sum * r :=
sum_map_hom L f $ add_monoid_hom.mul_right r

end list<|MERGE_RESOLUTION|>--- conflicted
+++ resolved
@@ -540,13 +540,8 @@
 @[simp] theorem reverse_repeat (a : α) (n) : reverse (repeat a n) = repeat a n :=
 eq_repeat.2 ⟨by simp only [length_reverse, length_repeat], λ b h, eq_of_mem_repeat (mem_reverse.1 h)⟩
 
-<<<<<<< HEAD
-/-- Recurrence principle from the right for lists: if a property holds for the empty list, and
-for `l ++ [a]` if it holds for `l`, then it holds for all lists. The definition is given for
-=======
 /-- Induction principle from the right for lists: if a property holds for the empty list, and
 for `l ++ [a]` if it holds for `l`, then it holds for all lists. The principle is given for
->>>>>>> df7eb724
 a `Sort`-valued predicate, i.e., it can also be used to construct data. -/
 @[elab_as_eliminator] def reverse_rec_on {C : list α → Sort*}
   (l : list α) (H0 : C [])
@@ -1806,13 +1801,8 @@
   simp [take_append, L_ih]
 end
 
-<<<<<<< HEAD
-/-- In a join, taking all the elements starting from an index which is the sum of the lengths of the
-first `i` sublists, is the same as taking the join of the sublists starting from the `i`-th one. -/
-=======
 /-- In a join, dropping all the elements up to an index which is the sum of the lengths of the
 first `i` sublists, is the same as taking the join after dropping the first `i` sublists. -/
->>>>>>> df7eb724
 lemma drop_sum_join (L : list (list α)) (i : ℕ) :
   L.join.drop ((L.map length).take i).sum = (L.drop i).join :=
 begin
@@ -1821,11 +1811,7 @@
   simp [drop_append, L_ih],
 end
 
-<<<<<<< HEAD
-/-- Taking only the first `i+1` elements in a list, and then removing the first `i` ones, one is
-=======
 /-- Taking only the first `i+1` elements in a list, and then dropping the first `i` ones, one is
->>>>>>> df7eb724
 left with a list of length `1` made of the `i`-th element of the original list. -/
 lemma drop_take_succ_eq_cons_nth_le (L : list α) {i : ℕ} (hi : i < L.length) :
   (L.take (i+1)).drop i = [nth_le L i hi] :=
@@ -1892,15 +1878,9 @@
 
 /-! ### lexicographic ordering -/
 
-<<<<<<< HEAD
-/-- Given an ordering `<` on `α`, the lexicographic order on `list α`, for which
-`[a0, ..., an] < [b0, ..., b_k]` if `a0 < b0` or `a0 = b0` and `[a1, ..., an] < [b1, ..., bk]`.
-The definition is given for any relation `r`, not only orders. -/
-=======
 /-- Given a strict order `<` on `α`, the lexicographic strict order on `list α`, for which
 `[a0, ..., an] < [b0, ..., b_k]` if `a0 < b0` or `a0 = b0` and `[a1, ..., an] < [b1, ..., bk]`.
 The definition is given for any relation `r`, not only strict orders. -/
->>>>>>> df7eb724
 inductive lex (r : α → α → Prop) : list α → list α → Prop
 | nil {a l} : lex [] (a :: l)
 | cons {a l₁ l₂} (h : lex l₁ l₂) : lex (a :: l₁) (a :: l₂)
