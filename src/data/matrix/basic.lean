/-
Copyright (c) 2018 Ellen Arlt. All rights reserved.
Released under Apache 2.0 license as described in the file LICENSE.
Authors: Ellen Arlt, Blair Shi, Sean Leather, Mario Carneiro, Johan Commelin

Matrices
-/
import algebra.module algebra.pi_instances
import data.fintype.basic

universes u v w

def matrix (m n : Type u) [fintype m] [fintype n] (α : Type v) : Type (max u v) :=
m → n → α

namespace matrix
variables {l m n o : Type u} [fintype l] [fintype m] [fintype n] [fintype o]
variables {α : Type v}

section ext
variables {M N : matrix m n α}

theorem ext_iff : (∀ i j, M i j = N i j) ↔ M = N :=
⟨λ h, funext $ λ i, funext $ h i, λ h, by simp [h]⟩

@[ext] theorem ext : (∀ i j, M i j = N i j) → M = N :=
ext_iff.mp

end ext

def transpose (M : matrix m n α) : matrix n m α
| x y := M y x

localized "postfix `ᵀ`:1500 := matrix.transpose" in matrix

def col (w : m → α) : matrix m punit α
| x y := w x

def row (v : n → α) : matrix punit n α
| x y := v y

instance [inhabited α] : inhabited (matrix m n α) := pi.inhabited _
instance [has_add α] : has_add (matrix m n α) := pi.has_add
instance [add_semigroup α] : add_semigroup (matrix m n α) := pi.add_semigroup
instance [add_comm_semigroup α] : add_comm_semigroup (matrix m n α) := pi.add_comm_semigroup
instance [has_zero α] : has_zero (matrix m n α) := pi.has_zero
instance [add_monoid α] : add_monoid (matrix m n α) := pi.add_monoid
instance [add_comm_monoid α] : add_comm_monoid (matrix m n α) := pi.add_comm_monoid
instance [has_neg α] : has_neg (matrix m n α) := pi.has_neg
instance [add_group α] : add_group (matrix m n α) := pi.add_group
instance [add_comm_group α] : add_comm_group (matrix m n α) := pi.add_comm_group

@[simp] theorem zero_val [has_zero α] (i j) : (0 : matrix m n α) i j = 0 := rfl
@[simp] theorem neg_val [has_neg α] (M : matrix m n α) (i j) : (- M) i j = - M i j := rfl
@[simp] theorem add_val [has_add α] (M N : matrix m n α) (i j) : (M + N) i j = M i j + N i j := rfl

section diagonal
variables [decidable_eq n]

def diagonal [has_zero α] (d : n → α) : matrix n n α := λ i j, if i = j then d i else 0

@[simp] theorem diagonal_val_eq [has_zero α] {d : n → α} (i : n) : (diagonal d) i i = d i :=
by simp [diagonal]

@[simp] theorem diagonal_val_ne [has_zero α] {d : n → α} {i j : n} (h : i ≠ j) :
  (diagonal d) i j = 0 := by simp [diagonal, h]

theorem diagonal_val_ne' [has_zero α] {d : n → α} {i j : n} (h : j ≠ i) :
  (diagonal d) i j = 0 := diagonal_val_ne h.symm

@[simp] theorem diagonal_zero [has_zero α] : (diagonal (λ _, 0) : matrix n n α) = 0 :=
by simp [diagonal]; refl

section one
variables [has_zero α] [has_one α]

instance : has_one (matrix n n α) := ⟨diagonal (λ _, 1)⟩

@[simp] theorem diagonal_one : (diagonal (λ _, 1) : matrix n n α) = 1 := rfl

theorem one_val {i j} : (1 : matrix n n α) i j = if i = j then 1 else 0 := rfl

@[simp] theorem one_val_eq (i) : (1 : matrix n n α) i i = 1 := diagonal_val_eq i

@[simp] theorem one_val_ne {i j} : i ≠ j → (1 : matrix n n α) i j = 0 :=
diagonal_val_ne

theorem one_val_ne' {i j} : j ≠ i → (1 : matrix n n α) i j = 0 :=
diagonal_val_ne'

end one
end diagonal

@[simp] theorem diagonal_add [decidable_eq n] [add_monoid α] (d₁ d₂ : n → α) :
  diagonal d₁ + diagonal d₂ = diagonal (λ i, d₁ i + d₂ i) :=
by ext i j; by_cases i = j; simp [h]

protected def mul [has_mul α] [add_comm_monoid α] (M : matrix l m α) (N : matrix m n α) :
  matrix l n α :=
λ i k, finset.univ.sum (λ j, M i j * N j k)

localized "infixl ` ⬝ `:75 := matrix.mul" in matrix

theorem mul_val [has_mul α] [add_comm_monoid α] {M : matrix l m α} {N : matrix m n α} {i k} :
  (M ⬝ N) i k = finset.univ.sum (λ j, M i j * N j k) := rfl

local attribute [simp] mul_val

instance [has_mul α] [add_comm_monoid α] : has_mul (matrix n n α) := ⟨matrix.mul⟩

@[simp] theorem mul_eq_mul [has_mul α] [add_comm_monoid α] (M N : matrix n n α) :
  M * N = M ⬝ N := rfl

theorem mul_val' [has_mul α] [add_comm_monoid α] {M N : matrix n n α} {i k} :
  (M * N) i k = finset.univ.sum (λ j, M i j * N j k) := rfl

section semigroup
variables [semiring α]

protected theorem mul_assoc (L : matrix l m α) (M : matrix m n α) (N : matrix n o α) :
  (L ⬝ M) ⬝ N = L ⬝ (M ⬝ N) :=
by classical; funext i k;
   simp [finset.mul_sum, finset.sum_mul, mul_assoc];
   rw finset.sum_comm

instance : semigroup (matrix n n α) :=
{ mul_assoc := matrix.mul_assoc, ..matrix.has_mul }

end semigroup

@[simp] theorem diagonal_neg [decidable_eq n] [add_group α] (d : n → α) :
  -diagonal d = diagonal (λ i, -d i) :=
by ext i j; by_cases i = j; simp [h]

section semiring
variables [semiring α]

@[simp] protected theorem mul_zero (M : matrix m n α) : M ⬝ (0 : matrix n o α) = 0 :=
by ext i j; simp

@[simp] protected theorem zero_mul (M : matrix m n α) : (0 : matrix l m α) ⬝ M = 0 :=
by ext i j; simp

protected theorem mul_add (L : matrix m n α) (M N : matrix n o α) : L ⬝ (M + N) = L ⬝ M + L ⬝ N :=
by ext i j; simp [finset.sum_add_distrib, mul_add]

protected theorem add_mul (L M : matrix l m α) (N : matrix m n α) : (L + M) ⬝ N = L ⬝ N + M ⬝ N :=
by ext i j; simp [finset.sum_add_distrib, add_mul]

@[simp] theorem diagonal_mul [decidable_eq m]
  (d : m → α) (M : matrix m n α) (i j) : (diagonal d).mul M i j = d i * M i j :=
by simp; rw finset.sum_eq_single i; simp [diagonal_val_ne'] {contextual := tt}

@[simp] theorem mul_diagonal [decidable_eq n]
  (d : n → α) (M : matrix m n α) (i j) : (M ⬝ diagonal d) i j = M i j * d j :=
by simp; rw finset.sum_eq_single j; simp {contextual := tt}

@[simp] protected theorem one_mul [decidable_eq m] (M : matrix m n α) : (1 : matrix m m α) ⬝ M = M :=
by ext i j; rw [← diagonal_one, diagonal_mul, one_mul]

@[simp] protected theorem mul_one [decidable_eq n] (M : matrix m n α) : M ⬝ (1 : matrix n n α) = M :=
by ext i j; rw [← diagonal_one, mul_diagonal, mul_one]

instance [decidable_eq n] : monoid (matrix n n α) :=
{ one_mul := matrix.one_mul,
  mul_one := matrix.mul_one,
  ..matrix.has_one, ..matrix.semigroup }

instance [decidable_eq n] : semiring (matrix n n α) :=
{ mul_zero := matrix.mul_zero,
  zero_mul := matrix.zero_mul,
  left_distrib := matrix.mul_add,
  right_distrib := matrix.add_mul,
  ..matrix.add_comm_monoid,
  ..matrix.monoid }

@[simp] theorem diagonal_mul_diagonal [decidable_eq n] (d₁ d₂ : n → α) :
  (diagonal d₁) ⬝ (diagonal d₂) = diagonal (λ i, d₁ i * d₂ i) :=
by ext i j; by_cases i = j; simp [h]

theorem diagonal_mul_diagonal' [decidable_eq n] (d₁ d₂ : n → α) :
  diagonal d₁ * diagonal d₂ = diagonal (λ i, d₁ i * d₂ i) :=
diagonal_mul_diagonal _ _

lemma is_add_monoid_hom_mul_left (M : matrix l m α) :
  is_add_monoid_hom (λ x : matrix m n α, M ⬝ x) :=
{ to_is_add_hom := ⟨matrix.mul_add _⟩, map_zero := matrix.mul_zero _ }

lemma is_add_monoid_hom_mul_right (M : matrix m n α) :
  is_add_monoid_hom (λ x : matrix l m α, x ⬝ M) :=
{ to_is_add_hom := ⟨λ _ _, matrix.add_mul _ _ _⟩, map_zero := matrix.zero_mul _ }

protected lemma sum_mul {β : Type*} (s : finset β) (f : β → matrix l m α)
  (M : matrix m n α) : s.sum f ⬝ M = s.sum (λ a, f a ⬝ M) :=
(@finset.sum_hom _ _ _ _ _ s f (λ x, x ⬝ M)
/- This line does not type-check without `id` and `: _`. Lean did not recognize that two different
  `add_monoid` instances were def-eq -/
  (id (@is_add_monoid_hom_mul_right l _ _ _ _ _ _ _ M) : _)).symm

protected lemma mul_sum {β : Type*} (s : finset β) (f : β → matrix m n α)
  (M : matrix l m α) :  M ⬝ s.sum f = s.sum (λ a, M ⬝ f a) :=
(@finset.sum_hom _ _ _ _ _ s f (λ x, M ⬝ x)
/- This line does not type-check without `id` and `: _`. Lean did not recognize that two different
  `add_monoid` instances were def-eq -/
  (id (@is_add_monoid_hom_mul_left _ _ n _ _ _ _ _ M) : _)).symm

end semiring

section ring
variables [ring α]

@[simp] theorem neg_mul (M : matrix m n α) (N : matrix n o α) :
  (-M) ⬝ N = -(M ⬝ N) := by ext; simp [matrix.mul]

@[simp] theorem mul_neg (M : matrix m n α) (N : matrix n o α) :
  M ⬝ (-N) = -(M ⬝ N) := by ext; simp [matrix.mul]

end ring

instance [decidable_eq n] [ring α] : ring (matrix n n α) :=
{ ..matrix.semiring, ..matrix.add_comm_group }

instance [semiring α] : has_scalar α (matrix m n α) := pi.has_scalar
<<<<<<< HEAD
instance {β : Type w} [semiring α] [add_comm_group β] [semimodule α β] :
  semimodule α (matrix m n β) := pi.semimodule _ _ _
=======
instance {β : Type w} [semiring α] [add_comm_monoid β] [semimodule α β] :
  semimodule α (matrix m n β) := pi.semimodule _ _ _
instance {β : Type w} [ring α] [add_comm_group β] [module α β] :
  module α (matrix m n β) := { .. matrix.semimodule }
>>>>>>> 3cc7a32b

@[simp] lemma smul_val [semiring α] (a : α) (A : matrix m n α) (i : m) (j : n) : (a • A) i j = a * A i j := rfl

section comm_semiring
variables [comm_semiring α]

lemma smul_eq_diagonal_mul [decidable_eq m] (M : matrix m n α) (a : α) :
  a • M = diagonal (λ _, a) ⬝ M :=
by { ext, simp }

lemma smul_eq_mul_diagonal [decidable_eq n] (M : matrix m n α) (a : α) :
  a • M = M ⬝ diagonal (λ _, a) :=
by { ext, simp [mul_comm] }

@[simp] lemma mul_smul (M : matrix m n α) (a : α) (N : matrix n l α) : M ⬝ (a • N) = a • M ⬝ N :=
begin
  ext i j,
  unfold matrix.mul has_scalar.smul,
  rw finset.mul_sum,
  congr,
  ext,
  ac_refl
end

@[simp] lemma smul_mul (M : matrix m n α) (a : α) (N : matrix n l α) : (a • M) ⬝ N = a • M ⬝ N :=
begin
  ext i j,
  unfold matrix.mul has_scalar.smul,
  rw finset.mul_sum,
  congr,
  ext,
  ac_refl
end

end comm_semiring

section semiring
variables [semiring α]

def vec_mul_vec (w : m → α) (v : n → α) : matrix m n α
| x y := w x * v y

def mul_vec (M : matrix m n α) (v : n → α) : m → α
| x := finset.univ.sum (λy:n, M x y * v y)

def vec_mul (v : m → α) (M : matrix m n α) : n → α
| y := finset.univ.sum (λx:m, v x * M x y)

instance mul_vec.is_add_monoid_hom_left (v : n → α) :
  is_add_monoid_hom (λM:matrix m n α, mul_vec M v) :=
{ map_zero := by ext; simp [mul_vec]; refl,
  map_add :=
  begin
    intros x y,
    ext m,
    rw pi.add_apply (mul_vec x v) (mul_vec y v) m,
    simp [mul_vec, finset.sum_add_distrib, right_distrib]
  end }

lemma mul_vec_diagonal [decidable_eq m] (v w : m → α) (x : m) :
  mul_vec (diagonal v) w x = v x * w x :=
begin
  transitivity,
  refine finset.sum_eq_single x _ _,
  { assume b _ ne, simp [diagonal, ne.symm] },
  { simp },
  { rw [diagonal_val_eq] }
end

@[simp] lemma mul_vec_one [decidable_eq m] (v : m → α) : mul_vec 1 v = v :=
by { ext, rw [←diagonal_one, mul_vec_diagonal, one_mul] }

lemma vec_mul_vec_eq (w : m → α) (v : n → α) :
  vec_mul_vec w v = (col w) ⬝ (row v) :=
by simp [matrix.mul]; refl

end semiring

section transpose

open_locale matrix

/--
  Tell `simp` what the entries are in a transposed matrix.

  Compare with `mul_val`, `diagonal_val_eq`, etc.
-/
@[simp] lemma transpose_val (M : matrix m n α) (i j) : M.transpose j i = M i j := rfl

@[simp] lemma transpose_transpose (M : matrix m n α) :
  Mᵀᵀ = M :=
by ext; refl

@[simp] lemma transpose_zero [has_zero α] : (0 : matrix m n α)ᵀ = 0 :=
by ext i j; refl

@[simp] lemma transpose_one [decidable_eq n] [has_zero α] [has_one α] : (1 : matrix n n α)ᵀ = 1 :=
begin
  ext i j,
  unfold has_one.one transpose,
  by_cases i = j,
  { simp only [h, diagonal_val_eq] },
  { simp only [diagonal_val_ne h, diagonal_val_ne (λ p, h (symm p))] }
end

@[simp] lemma transpose_add [has_add α] (M : matrix m n α) (N : matrix m n α) :
  (M + N)ᵀ = Mᵀ + Nᵀ  :=
by { ext i j, simp }

@[simp] lemma transpose_mul [comm_ring α] (M : matrix m n α) (N : matrix n l α) :
  (M ⬝ N)ᵀ = Nᵀ ⬝ Mᵀ  :=
begin
  ext i j,
  unfold matrix.mul transpose,
  congr,
  ext,
  ac_refl
end

@[simp] lemma transpose_smul [comm_ring α] (c : α)(M : matrix m n α) :
  (c • M)ᵀ = c • Mᵀ :=
by { ext i j, refl }

@[simp] lemma transpose_neg [comm_ring α] (M : matrix m n α) :
  (- M)ᵀ = - Mᵀ  :=
by ext i j; refl

end transpose

def minor (A : matrix m n α) (row : l → m) (col : o → n) : matrix l o α :=
λ i j, A (row i) (col j)

@[reducible]
def sub_left {m l r : nat} (A : matrix (fin m) (fin (l + r)) α) : matrix (fin m) (fin l) α :=
minor A id (fin.cast_add r)

@[reducible]
def sub_right {m l r : nat} (A : matrix (fin m) (fin (l + r)) α) : matrix (fin m) (fin r) α :=
minor A id (fin.nat_add l)

@[reducible]
def sub_up {d u n : nat} (A : matrix (fin (u + d)) (fin n) α) : matrix (fin u) (fin n) α :=
minor A (fin.cast_add d) id

@[reducible]
def sub_down {d u n : nat} (A : matrix (fin (u + d)) (fin n) α) : matrix (fin d) (fin n) α :=
minor A (fin.nat_add u) id

@[reducible]
def sub_up_right {d u l r : nat} (A: matrix (fin (u + d)) (fin (l + r)) α) :
  matrix (fin u) (fin r) α :=
sub_up (sub_right A)

@[reducible]
def sub_down_right {d u l r : nat} (A : matrix (fin (u + d)) (fin (l + r)) α) :
  matrix (fin d) (fin r) α :=
sub_down (sub_right A)

@[reducible]
def sub_up_left {d u l r : nat} (A : matrix (fin (u + d)) (fin (l + r)) α) :
  matrix (fin u) (fin (l)) α :=
sub_up (sub_left A)

@[reducible]
def sub_down_left {d u l r : nat} (A: matrix (fin (u + d)) (fin (l + r)) α) :
  matrix (fin d) (fin (l)) α :=
sub_down (sub_left A)

end matrix<|MERGE_RESOLUTION|>--- conflicted
+++ resolved
@@ -221,15 +221,10 @@
 { ..matrix.semiring, ..matrix.add_comm_group }
 
 instance [semiring α] : has_scalar α (matrix m n α) := pi.has_scalar
-<<<<<<< HEAD
-instance {β : Type w} [semiring α] [add_comm_group β] [semimodule α β] :
-  semimodule α (matrix m n β) := pi.semimodule _ _ _
-=======
 instance {β : Type w} [semiring α] [add_comm_monoid β] [semimodule α β] :
   semimodule α (matrix m n β) := pi.semimodule _ _ _
 instance {β : Type w} [ring α] [add_comm_group β] [module α β] :
   module α (matrix m n β) := { .. matrix.semimodule }
->>>>>>> 3cc7a32b
 
 @[simp] lemma smul_val [semiring α] (a : α) (A : matrix m n α) (i : m) (j : n) : (a • A) i j = a * A i j := rfl
 
