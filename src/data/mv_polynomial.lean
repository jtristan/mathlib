/-
Copyright (c) 2017 Johannes Hölzl. All rights reserved.
Released under Apache 2.0 license as described in the file LICENSE.
Authors: Johannes Hölzl, Johan Commelin, Mario Carneiro, Shing Tak Lam
-/
import data.polynomial
import data.equiv.ring
import data.equiv.fin
import tactic.omega

/-!
# Multivariate polynomials

This file defines polynomial rings over a base ring (or even semiring),
with variables from a general type `σ` (which could be infinite).

## Important definitions

Let `R` be a commutative ring (or a semiring) and let `σ` be an arbitrary
type. This file creates the type `mv_polynomial σ R`, which mathematicians
might denote `R[X_i : i ∈ σ]`. It is the type of multivariate
(a.k.a. multivariable) polynomials, with variables
corresponding to the terms in `σ`, and coefficients in `R`.

### Notation

In the definitions below, we use the following notation:

+ `σ : Type*` (indexing the variables)

+ `R : Type*` `[comm_semiring R]` (the coefficients)

+ `s : σ →₀ ℕ`, a function from `σ` to `ℕ` which is zero away from a finite set.
This will give rise to a monomial in `mv_polynomial σ R` which mathematicians might call `X^s`

+ `a : R`

+ `i : σ`, with corresponding monomial `X i`, often denoted `X_i` by mathematicians

+ `p : mv_polynomial σ R`

### Definitions

* `mv_polynomial σ R` : the type of polynomials with variables of type `σ` and coefficients
  in the commutative semiring `R`

* `monomial s a` : the monomial which mathematically would be denoted `a * X^s`

* `C a` : the constant polynomial with value `a`

* `X i` : the degree one monomial corresponding to i; mathematically this might be denoted `Xᵢ`.

* `coeff s p` : the coefficient of `s` in `p`.

* `eval₂ (f : R → S) (g : σ → S) p` : given a semiring homomorphism from `R` to another
  semiring `S`, and a map `σ → S`, evaluates `p` at this valuation, returning a term of type `S`.
  Note that `eval₂` can be made using `eval` and `map` (see below), and it has been suggested
  that sticking to `eval` and `map` might make the code less brittle.

* `eval (g : σ → R) p` : given a map `σ → R`, evaluates `p` at this valuation,
  returning a term of type `R`

* `map (f : R → S) p` : returns the multivariate polynomial obtained from `p` by the change of
  coefficient semiring corresponding to `f`

* `degrees p` : the multiset of variables representing the union of the multisets corresponding
  to each non-zero monomial in `p`. For example if `7 ≠ 0` in `R` and `p = x²y+7y³` then
  `degrees p = {x, x, y, y, y}`

* `vars p` : the finset of variables occurring in `p`. For example if `p = x⁴y+yz` then
  `vars p = {x, y, z}`

* `degree_of n p : ℕ` -- the total degree of `p` with respect to the variable `n`. For example
  if `p = x⁴y+yz` then `degree_of y p = 1`.

* `total_degree p : ℕ` -- the max of the sizes of the multisets `s` whose monomials `X^s` occur
  in `p`. For example if `p = x⁴y+yz` then `total_degree p = 5`.

* `pderivative i p` : the partial derivative of `p` with respect to `i`.

## Implementation notes

Recall that if `Y` has a zero, then `X →₀ Y` is the type of functions from `X` to `Y` with finite
support, i.e. such that only finitely many elements of `X` get sent to non-zero terms in `Y`.
The definition of `mv_polynomial σ α` is `(σ →₀ ℕ) →₀ α` ; here `σ →₀ ℕ` denotes the space of all
monomials in the variables, and the function to `α` sends a monomial to its coefficient in
the polynomial being represented.

## Tags

polynomial, multivariate polynomial, multivariable polynomial
-/

noncomputable theory
local attribute [instance, priority 100] classical.prop_decidable

open set function finsupp add_monoid_algebra

universes u v w x
variables {α : Type u} {β : Type v} {γ : Type w} {δ : Type x}

/-- Multivariate polynomial, where `σ` is the index set of the variables and
  `α` is the coefficient ring -/
def mv_polynomial (σ : Type*) (α : Type*) [comm_semiring α] := add_monoid_algebra α (σ →₀ ℕ)

namespace mv_polynomial
variables {σ : Type*} {a a' a₁ a₂ : α} {e : ℕ} {n m : σ} {s : σ →₀ ℕ}

section comm_semiring
variables [comm_semiring α] {p q : mv_polynomial σ α}

instance decidable_eq_mv_polynomial [decidable_eq σ] [decidable_eq α] :
  decidable_eq (mv_polynomial σ α) := finsupp.decidable_eq
instance : comm_semiring (mv_polynomial σ α) := add_monoid_algebra.comm_semiring
instance : inhabited (mv_polynomial σ α) := ⟨0⟩

/-- the coercion turning an `mv_polynomial` into the function which reports the coefficient of a given monomial -/
def coeff_coe_to_fun : has_coe_to_fun (mv_polynomial σ α) :=
finsupp.has_coe_to_fun

local attribute [instance] coeff_coe_to_fun

/-- `monomial s a` is the monomial `a * X^s` -/
def monomial (s : σ →₀ ℕ) (a : α) : mv_polynomial σ α := single s a

/-- `C a` is the constant polynomial with value `a` -/
def C (a : α) : mv_polynomial σ α := monomial 0 a

/-- `X n` is the degree `1` monomial `1*n` -/
def X (n : σ) : mv_polynomial σ α := monomial (single n 1) 1

@[simp] lemma C_0 : C 0 = (0 : mv_polynomial σ α) := by simp [C, monomial]; refl

@[simp] lemma C_1 : C 1 = (1 : mv_polynomial σ α) := rfl

lemma C_mul_monomial : C a * monomial s a' = monomial s (a * a') :=
by simp [C, monomial, single_mul_single]

@[simp] lemma C_add : (C (a + a') : mv_polynomial σ α) = C a + C a' := single_add

@[simp] lemma C_mul : (C (a * a') : mv_polynomial σ α) = C a * C a' := C_mul_monomial.symm

@[simp] lemma C_pow (a : α) (n : ℕ) : (C (a^n) : mv_polynomial σ α) = (C a)^n :=
by induction n; simp [pow_succ, *]

instance : is_semiring_hom (C : α → mv_polynomial σ α) :=
{ map_zero := C_0,
  map_one := C_1,
  map_add := λ a a', C_add,
  map_mul := λ a a', C_mul }

lemma C_eq_coe_nat (n : ℕ) : (C ↑n : mv_polynomial σ α) = n :=
by induction n; simp [nat.succ_eq_add_one, *]

lemma X_pow_eq_single : X n ^ e = monomial (single n e) (1 : α) :=
begin
  induction e,
  { simp [X], refl },
  { simp [pow_succ, e_ih],
    simp [X, monomial, single_mul_single, nat.succ_eq_add_one, add_comm] }
end

lemma monomial_add_single : monomial (s + single n e) a = (monomial s a * X n ^ e) :=
by rw [X_pow_eq_single, monomial, monomial, monomial, single_mul_single]; simp

lemma monomial_single_add : monomial (single n e + s) a = (X n ^ e * monomial s a) :=
by rw [X_pow_eq_single, monomial, monomial, monomial, single_mul_single]; simp

lemma single_eq_C_mul_X {s : σ} {a : α} {n : ℕ} :
  monomial (single s n) a = C a * (X s)^n :=
by rw [← zero_add (single s n), monomial_add_single, C]

@[simp] lemma monomial_add {s : σ →₀ ℕ} {a b : α} :
  monomial s a + monomial s b = monomial s (a + b) :=
by simp [monomial]

@[simp] lemma monomial_mul {s s' : σ →₀ ℕ} {a b : α} :
  monomial s a * monomial s' b = monomial (s + s') (a * b) :=
by rw [monomial, monomial, monomial, add_monoid_algebra.single_mul_single]

@[simp] lemma monomial_zero {s : σ →₀ ℕ}: monomial s (0 : α) = 0 :=
by rw [monomial, single_zero]; refl

@[simp] lemma sum_monomial  {A : Type*} [add_comm_monoid A]
  {u : σ →₀ ℕ} {r : α} {b : (σ →₀ ℕ) → α → A} (w : b u 0 = 0) :
  sum (monomial u r) b = b u r :=
sum_single_index w

lemma monomial_eq : monomial s a = C a * (s.prod $ λn e, X n ^ e : mv_polynomial σ α) :=
begin
  apply @finsupp.induction σ ℕ _ _ s,
  { simp only [C, prod_zero_index]; exact (mul_one _).symm },
  { assume n e s hns he ih,
    rw [monomial_single_add, ih, prod_add_index, prod_single_index, mul_left_comm],
    { simp only [pow_zero], },
    { intro a, simp only [pow_zero], },
    { intros, rw pow_add, }, }
end

@[recursor 5]
lemma induction_on {M : mv_polynomial σ α → Prop} (p : mv_polynomial σ α)
  (h_C : ∀a, M (C a)) (h_add : ∀p q, M p → M q → M (p + q)) (h_X : ∀p n, M p → M (p * X n)) :
  M p :=
have ∀s a, M (monomial s a),
begin
  assume s a,
  apply @finsupp.induction σ ℕ _ _ s,
  { show M (monomial 0 a), from h_C a, },
  { assume n e p hpn he ih,
    have : ∀e:ℕ, M (monomial p a * X n ^ e),
    { intro e,
      induction e,
      { simp [ih] },
      { simp [ih, pow_succ', (mul_assoc _ _ _).symm, h_X, e_ih] } },
    simp [add_comm, monomial_add_single, this] }
end,
finsupp.induction p
  (by have : M (C 0) := h_C 0; rwa [C_0] at this)
  (assume s a p hsp ha hp, h_add _ _ (this s a) hp)

theorem induction_on' {P : mv_polynomial σ α → Prop} (p : mv_polynomial σ α)
    (h1 : ∀ (u : σ →₀ ℕ) (a : α), P (monomial u a))
    (h2 : ∀ (p q : mv_polynomial σ α), P p → P q → P (p + q)) : P p :=
finsupp.induction p (suffices P (monomial 0 0), by rwa monomial_zero at this,
                     show P (monomial 0 0), from h1 0 0)
                    (λ a b f ha hb hPf, h2 _ _ (h1 _ _) hPf)


lemma hom_eq_hom [semiring γ]
  (f g : mv_polynomial σ α → γ) (hf : is_semiring_hom f) (hg : is_semiring_hom g)
  (hC : ∀a:α, f (C a) = g (C a)) (hX : ∀n:σ, f (X n) = g (X n)) (p : mv_polynomial σ α) :
  f p = g p :=
mv_polynomial.induction_on p hC
  begin assume p q hp hq, rw [is_semiring_hom.map_add f, is_semiring_hom.map_add g, hp, hq] end
  begin assume p n hp, rw [is_semiring_hom.map_mul f, is_semiring_hom.map_mul g, hp, hX] end

lemma is_id (f : mv_polynomial σ α → mv_polynomial σ α) (hf : is_semiring_hom f)
  (hC : ∀a:α, f (C a) = (C a)) (hX : ∀n:σ, f (X n) = (X n)) (p : mv_polynomial σ α) :
  f p = p :=
hom_eq_hom f id hf is_semiring_hom.id hC hX p

section coeff

section
-- While setting up `coeff`, we make `mv_polynomial` reducible so we can treat it as a function.
local attribute [reducible] mv_polynomial

/-- The coefficient of the monomial `m` in the multi-variable polynomial `p`. -/
def coeff (m : σ →₀ ℕ) (p : mv_polynomial σ α) : α := p m
end

lemma ext (p q : mv_polynomial σ α) :
  (∀ m, coeff m p = coeff m q) → p = q := ext

lemma ext_iff (p q : mv_polynomial σ α) :
  (∀ m, coeff m p = coeff m q) ↔ p = q :=
⟨ext p q, λ h m, by rw h⟩

@[simp] lemma coeff_add (m : σ →₀ ℕ) (p q : mv_polynomial σ α) :
  coeff m (p + q) = coeff m p + coeff m q := add_apply

@[simp] lemma coeff_zero (m : σ →₀ ℕ) :
  coeff m (0 : mv_polynomial σ α) = 0 := rfl

@[simp] lemma coeff_zero_X (i : σ) : coeff 0 (X i : mv_polynomial σ α) = 0 :=
single_eq_of_ne (λ h, by cases single_eq_zero.1 h)

instance coeff.is_add_monoid_hom (m : σ →₀ ℕ) :
  is_add_monoid_hom (coeff m : mv_polynomial σ α → α) :=
{ map_add := coeff_add m,
  map_zero := coeff_zero m }

lemma coeff_sum {X : Type*} (s : finset X) (f : X → mv_polynomial σ α) (m : σ →₀ ℕ) :
  coeff m (s.sum f) = s.sum (λ x, coeff m (f x)) :=
(s.sum_hom _).symm

lemma monic_monomial_eq (m) : monomial m (1:α) = (m.prod $ λn e, X n ^ e : mv_polynomial σ α) :=
by simp [monomial_eq]

@[simp] lemma coeff_monomial (m n) (a) :
  coeff m (monomial n a : mv_polynomial σ α) = if n = m then a else 0 :=
by convert single_apply

@[simp] lemma coeff_C (m) (a) :
  coeff m (C a : mv_polynomial σ α) = if 0 = m then a else 0 :=
by convert single_apply

lemma coeff_X_pow (i : σ) (m) (k : ℕ) :
  coeff m (X i ^ k : mv_polynomial σ α) = if single i k = m then 1 else 0 :=
begin
  have := coeff_monomial m (finsupp.single i k) (1:α),
  rwa [@monomial_eq _ _ (1:α) (finsupp.single i k) _,
    C_1, one_mul, finsupp.prod_single_index] at this,
  exact pow_zero _
end

lemma coeff_X' (i : σ) (m) :
  coeff m (X i : mv_polynomial σ α) = if single i 1 = m then 1 else 0 :=
by rw [← coeff_X_pow, pow_one]

@[simp] lemma coeff_X (i : σ) :
  coeff (single i 1) (X i : mv_polynomial σ α) = 1 :=
by rw [coeff_X', if_pos rfl]

@[simp] lemma coeff_C_mul (m) (a : α) (p : mv_polynomial σ α) : coeff m (C a * p) = a * coeff m p :=
begin
  rw [mul_def, C, monomial],
  rw sum_single_index,
  { simp only [zero_add],
    convert sum_apply,
    simp only [single_apply, finsupp.sum],
    rw finset.sum_eq_single m,
    { rw if_pos rfl, refl },
    { intros m' hm' H, apply if_neg, exact H },
    { intros hm, rw if_pos rfl, rw not_mem_support_iff at hm, simp [hm] } },
  simp only [zero_mul, single_zero, zero_add],
  exact sum_zero, -- TODO doesn't work if we put this inside the simp
end

lemma coeff_mul (p q : mv_polynomial σ α) (n : σ →₀ ℕ) :
  coeff n (p * q) = finset.sum (antidiagonal n).support (λ x, coeff x.1 p * coeff x.2 q) :=
begin
  rw mul_def,
  have := @finset.sum_sigma (σ →₀ ℕ) α _ _ p.support (λ _, q.support)
    (λ x, if (x.1 + x.2 = n) then coeff x.1 p * coeff x.2 q else 0),
  convert this.symm using 1; clear this,
  { rw [coeff],
    repeat {rw sum_apply, apply finset.sum_congr rfl, intros, dsimp only},
    convert single_apply },
  { have : (antidiagonal n).support.filter (λ x, x.1 ∈ p.support ∧ x.2 ∈ q.support) ⊆
           (antidiagonal n).support := finset.filter_subset _,
    rw [← finset.sum_sdiff this, finset.sum_eq_zero, zero_add], swap,
    { intros x hx,
      rw [finset.mem_sdiff, not_iff_not_of_iff (finset.mem_filter),
          not_and, not_and, not_mem_support_iff] at hx,
      by_cases H : x.1 ∈ p.support,
      { rw [coeff, coeff, hx.2 hx.1 H, mul_zero] },
      { rw not_mem_support_iff at H, rw [coeff, H, zero_mul] } },
    symmetry,
    rw [← finset.sum_sdiff (finset.filter_subset _), finset.sum_eq_zero, zero_add], swap,
    { intros x hx,
      rw [finset.mem_sdiff, not_iff_not_of_iff (finset.mem_filter), not_and] at hx,
      rw if_neg,
      exact hx.2 hx.1 },
    { apply finset.sum_bij, swap 5,
      { intros x hx, exact (x.1, x.2) },
      { intros x hx, rw [finset.mem_filter, finset.mem_sigma] at hx,
        simpa [finset.mem_filter, mem_antidiagonal_support] using hx.symm },
      { intros x hx, rw finset.mem_filter at hx, rw if_pos hx.2 },
      { rintros ⟨i,j⟩ ⟨k,l⟩ hij hkl, simpa using and.intro },
      { rintros ⟨i,j⟩ hij, refine ⟨⟨i,j⟩, _, _⟩, { apply_instance },
        { rw [finset.mem_filter, mem_antidiagonal_support] at hij,
          simpa [finset.mem_filter, finset.mem_sigma] using hij.symm },
        { refl } } },
    all_goals { apply_instance } }
end

@[simp] lemma coeff_mul_X (m) (s : σ) (p : mv_polynomial σ α) :
  coeff (m + single s 1) (p * X s) = coeff m p :=
begin
  have : (m, single s 1) ∈ (m + single s 1).antidiagonal.support := mem_antidiagonal_support.2 rfl,
  rw [coeff_mul, ← finset.insert_erase this, finset.sum_insert (finset.not_mem_erase _ _),
      finset.sum_eq_zero, add_zero, coeff_X, mul_one],
  rintros ⟨i,j⟩ hij,
  rw [finset.mem_erase, mem_antidiagonal_support] at hij,
  by_cases H : single s 1 = j,
  { subst j, simpa using hij },
  { rw [coeff_X', if_neg H, mul_zero] },
end

lemma coeff_mul_X' (m) (s : σ) (p : mv_polynomial σ α) :
  coeff m (p * X s) = if s ∈ m.support then coeff (m - single s 1) p else 0 :=
begin
  split_ifs with h h,
  { conv_rhs {rw ← coeff_mul_X _ s},
    congr' 1, ext t,
    by_cases hj : s = t,
    { subst t, simp only [nat_sub_apply, add_apply, single_eq_same],
      refine (nat.sub_add_cancel $ nat.pos_of_ne_zero _).symm, rwa mem_support_iff at h },
    { simp [single_eq_of_ne hj] } },
  { delta coeff, rw ← not_mem_support_iff, intro hm, apply h,
    have H := support_mul _ _ hm, simp only [finset.mem_bind] at H,
    rcases H with ⟨j, hj, i', hi', H⟩,
    delta X monomial at hi', rw mem_support_single at hi', cases hi', subst i',
    erw finset.mem_singleton at H, subst m,
    rw [mem_support_iff, add_apply, single_apply, if_pos rfl],
    intro H, rw [_root_.add_eq_zero_iff] at H, exact one_ne_zero H.2 }
end

end coeff

section as_sum

@[simp]
lemma support_sum_monomial_coeff (p : mv_polynomial σ α) : p.support.sum (λ v, monomial v (coeff v p)) = p :=
finsupp.sum_single p

lemma as_sum (p : mv_polynomial σ α) : p = p.support.sum (λ v, monomial v (coeff v p)) :=
(support_sum_monomial_coeff p).symm

end as_sum

section eval₂
variables [comm_semiring β]
variables (f : α → β) (g : σ → β)

/-- Evaluate a polynomial `p` given a valuation `g` of all the variables
  and a ring hom `f` from the scalar ring to the target -/
def eval₂ (p : mv_polynomial σ α) : β :=
p.sum (λs a, f a * s.prod (λn e, g n ^ e))

@[simp] lemma eval₂_zero : (0 : mv_polynomial σ α).eval₂ f g = 0 :=
finsupp.sum_zero_index

section
variables [is_semiring_hom f]

@[simp] lemma eval₂_add : (p + q).eval₂ f g = p.eval₂ f g + q.eval₂ f g :=
finsupp.sum_add_index
  (by simp [is_semiring_hom.map_zero f])
  (by simp [add_mul, is_semiring_hom.map_add f])

@[simp] lemma eval₂_monomial : (monomial s a).eval₂ f g = f a * s.prod (λn e, g n ^ e) :=
finsupp.sum_single_index (by simp [is_semiring_hom.map_zero f])

@[simp] lemma eval₂_C (a) : (C a).eval₂ f g = f a :=
by simp [eval₂_monomial, C, prod_zero_index]

@[simp] lemma eval₂_one : (1 : mv_polynomial σ α).eval₂ f g = 1 :=
(eval₂_C _ _ _).trans (is_semiring_hom.map_one f)

@[simp] lemma eval₂_X (n) : (X n).eval₂ f g = g n :=
by simp [eval₂_monomial,
  is_semiring_hom.map_one f, X, prod_single_index, pow_one]

lemma eval₂_mul_monomial :
  ∀{s a}, (p * monomial s a).eval₂ f g = p.eval₂ f g * f a * s.prod (λn e, g n ^ e) :=
begin
  apply mv_polynomial.induction_on p,
  { assume a' s a,
    simp [C_mul_monomial, eval₂_monomial, is_semiring_hom.map_mul f] },
  { assume p q ih_p ih_q, simp [add_mul, eval₂_add, ih_p, ih_q] },
  { assume p n ih s a,
    from calc (p * X n * monomial s a).eval₂ f g = (p * monomial (single n 1 + s) a).eval₂ f g :
        by simp [monomial_single_add, -add_comm, pow_one, mul_assoc]
      ... = (p * monomial (single n 1) 1).eval₂ f g * f a * s.prod (λn e, g n ^ e) :
        by simp [ih, prod_single_index, prod_add_index, pow_one, pow_add, mul_assoc, mul_left_comm,
          is_semiring_hom.map_one f, -add_comm] }
end

@[simp] lemma eval₂_mul : ∀{p}, (p * q).eval₂ f g = p.eval₂ f g * q.eval₂ f g :=
begin
  apply mv_polynomial.induction_on q,
  { simp [C, eval₂_monomial, eval₂_mul_monomial, prod_zero_index] },
  { simp [mul_add, eval₂_add] {contextual := tt} },
  { simp [X, eval₂_monomial, eval₂_mul_monomial, (mul_assoc _ _ _).symm] { contextual := tt} }
end

@[simp] lemma eval₂_pow {p:mv_polynomial σ α} : ∀{n:ℕ}, (p ^ n).eval₂ f g = (p.eval₂ f g)^n
| 0       := eval₂_one _ _
| (n + 1) := by rw [pow_add, pow_one, pow_add, pow_one, eval₂_mul, eval₂_pow]

instance eval₂.is_semiring_hom : is_semiring_hom (eval₂ f g) :=
{ map_zero := eval₂_zero _ _,
  map_one := eval₂_one _ _,
  map_add := λ p q, eval₂_add _ _,
  map_mul := λ p q, eval₂_mul _ _ }

/-- `mv_polynomial.eval₂` as a `ring_hom`. -/
def eval₂_hom (f : α →+* β) (g : σ → β) : mv_polynomial σ α →+* β := ring_hom.of (eval₂ f g)

@[simp] lemma coe_eval₂_hom (f : α →+* β) (g : σ → β) : ⇑(eval₂_hom f g) = eval₂ f g := rfl

end

section
local attribute [instance, priority 10] is_semiring_hom.comp
lemma eval₂_comp_left {γ} [comm_semiring γ]
  (k : β → γ) [is_semiring_hom k]
  (f : α → β) [is_semiring_hom f] (g : σ → β)
  (p) : k (eval₂ f g p) = eval₂ (k ∘ f) (k ∘ g) p :=
by apply mv_polynomial.induction_on p; simp [
  eval₂_add, is_semiring_hom.map_add k,
  eval₂_mul, is_semiring_hom.map_mul k] {contextual := tt}
end

@[simp] lemma eval₂_eta (p : mv_polynomial σ α) : eval₂ C X p = p :=
by apply mv_polynomial.induction_on p;
   simp [eval₂_add, eval₂_mul] {contextual := tt}

lemma eval₂_congr (g₁ g₂ : σ → β)
  (h : ∀ {i : σ} {c : σ →₀ ℕ}, i ∈ c.support → coeff c p ≠ 0 → g₁ i = g₂ i) :
  p.eval₂ f g₁ = p.eval₂ f g₂ :=
begin
  apply finset.sum_congr rfl,
  intros c hc, dsimp, congr' 1,
  apply finset.prod_congr rfl,
  intros i hi, dsimp, congr' 1,
  apply h hi,
  rwa finsupp.mem_support_iff at hc
end

variables [is_semiring_hom f]

@[simp] lemma eval₂_prod (s : finset γ) (p : γ → mv_polynomial σ α) :
  eval₂ f g (s.prod p) = s.prod (λ x, eval₂ f g $ p x) :=
(s.prod_hom _).symm

@[simp] lemma eval₂_sum (s : finset γ) (p : γ → mv_polynomial σ α) :
  eval₂ f g (s.sum p) = s.sum (λ x, eval₂ f g $ p x) :=
(s.sum_hom _).symm

attribute [to_additive] eval₂_prod

lemma eval₂_assoc (q : γ → mv_polynomial σ α) (p : mv_polynomial γ α) :
  eval₂ f (λ t, eval₂ f g (q t)) p = eval₂ f g (eval₂ C q p) :=
by { rw eval₂_comp_left (eval₂ f g), congr, funext, simp }

end eval₂

section eval
variables {f : σ → α}

/-- Evaluate a polynomial `p` given a valuation `f` of all the variables -/
def eval (f : σ → α) : mv_polynomial σ α → α := eval₂ id f

@[simp] lemma eval_zero : (0 : mv_polynomial σ α).eval f = 0 := eval₂_zero _ _

@[simp] lemma eval_one : (1 : mv_polynomial σ α).eval f = 1 := eval₂_one _ _

@[simp] lemma eval_add : (p + q).eval f = p.eval f + q.eval f := eval₂_add _ _

lemma eval_monomial : (monomial s a).eval f = a * s.prod (λn e, f n ^ e) :=
eval₂_monomial _ _

@[simp] lemma eval_C : ∀ a, (C a).eval f = a := eval₂_C _ _

@[simp] lemma eval_X : ∀ n, (X n).eval f = f n := eval₂_X _ _

@[simp] lemma eval_mul : (p * q).eval f = p.eval f * q.eval f := eval₂_mul _ _

@[simp] lemma eval_pow (n:ℕ) : (p^n).eval f = (p.eval f)^n := eval₂_pow _ _

instance eval.is_semiring_hom : is_semiring_hom (eval f) :=
eval₂.is_semiring_hom _ _

theorem eval_assoc {τ}
  (f : σ → mv_polynomial τ α) (g : τ → α)
  (p : mv_polynomial σ α) :
  p.eval (eval g ∘ f) = (eval₂ C f p).eval g :=
begin
  rw eval₂_comp_left (eval g),
  unfold eval, congr; funext a; simp
end

end eval

section map
variables [comm_semiring β]
variables (f : α → β)

/-- `map f p` maps a polynomial `p` across a ring hom `f` -/
def map : mv_polynomial σ α → mv_polynomial σ β := eval₂ (C ∘ f) X

variables [is_semiring_hom f]

instance is_semiring_hom_C_f :
  is_semiring_hom ((C : β → mv_polynomial σ β) ∘ f) :=
is_semiring_hom.comp _ _

@[simp] theorem map_monomial (s : σ →₀ ℕ) (a : α) : map f (monomial s a) = monomial s (f a) :=
(eval₂_monomial _ _).trans monomial_eq.symm

@[simp] theorem map_C : ∀ (a : α), map f (C a : mv_polynomial σ α) = C (f a) := map_monomial _ _

@[simp] theorem map_X : ∀ (n : σ), map f (X n : mv_polynomial σ α) = X n := eval₂_X _ _

@[simp] theorem map_one : map f (1 : mv_polynomial σ α) = 1 := eval₂_one _ _

@[simp] theorem map_add (p q : mv_polynomial σ α) :
  map f (p + q) = map f p + map f q := eval₂_add _ _

@[simp] theorem map_mul (p q : mv_polynomial σ α) :
  map f (p * q) = map f p * map f q := eval₂_mul _ _

@[simp] lemma map_pow (p : mv_polynomial σ α) (n : ℕ) :
  map f (p^n) = (map f p)^n := eval₂_pow _ _

instance map.is_semiring_hom :
  is_semiring_hom (map f : mv_polynomial σ α → mv_polynomial σ β) :=
eval₂.is_semiring_hom _ _

theorem map_id : ∀ (p : mv_polynomial σ α), map id p = p := eval₂_eta

theorem map_map [comm_semiring γ]
  (g : β → γ) [is_semiring_hom g]
  (p : mv_polynomial σ α) :
  map g (map f p) = map (g ∘ f) p :=
(eval₂_comp_left (map g) (C ∘ f) X p).trans $
by congr; funext a; simp

theorem eval₂_eq_eval_map (g : σ → β) (p : mv_polynomial σ α) :
  p.eval₂ f g = (map f p).eval g :=
begin
  unfold map eval,
  rw eval₂_comp_left (eval₂ id g),
  congr; funext a; simp
end

lemma eval₂_comp_right {γ} [comm_semiring γ]
  (k : β → γ) [is_semiring_hom k]
  (f : α → β) [is_semiring_hom f] (g : σ → β)
  (p) : k (eval₂ f g p) = eval₂ k (k ∘ g) (map f p) :=
begin
  apply mv_polynomial.induction_on p,
  { intro r, rw [eval₂_C, map_C, eval₂_C] },
  { intros p q hp hq, rw [eval₂_add, is_semiring_hom.map_add k, map_add, eval₂_add, hp, hq] },
  { intros p s hp,
    rw [eval₂_mul, is_semiring_hom.map_mul k, map_mul, eval₂_mul, map_X, hp, eval₂_X, eval₂_X] }
end

lemma map_eval₂ (f : α → β) [is_semiring_hom f] (g : γ → mv_polynomial δ α) (p : mv_polynomial γ α) :
  map f (eval₂ C g p) = eval₂ C (map f ∘ g) (map f p) :=
begin
  apply mv_polynomial.induction_on p,
  { intro r, rw [eval₂_C, map_C, map_C, eval₂_C] },
  { intros p q hp hq, rw [eval₂_add, map_add, hp, hq, map_add, eval₂_add] },
  { intros p s hp,
    rw [eval₂_mul, map_mul, hp, map_mul, map_X, eval₂_mul, eval₂_X, eval₂_X] }
end

lemma coeff_map (p : mv_polynomial σ α) : ∀ (m : σ →₀ ℕ), coeff m (p.map f) = f (coeff m p) :=
begin
  apply mv_polynomial.induction_on p; clear p,
  { intros r m, rw [map_C], simp only [coeff_C], split_ifs, {refl}, rw is_semiring_hom.map_zero f },
  { intros p q hp hq m, simp only [hp, hq, map_add, coeff_add], rw is_semiring_hom.map_add f },
  { intros p i hp m, simp only [hp, map_mul, map_X],
    simp only [hp, mem_support_iff, coeff_mul_X'],
    split_ifs, {refl},
    rw is_semiring_hom.map_zero f }
end

lemma map_injective (hf : function.injective f) :
  function.injective (map f : mv_polynomial σ α → mv_polynomial σ β) :=
λ p q h, ext _ _ $ λ m, hf $
begin
  rw ← ext_iff at h,
  specialize h m,
  rw [coeff_map, coeff_map] at h,
  exact h
end

end map

section degrees

section comm_semiring

/--
The maximal degrees of each variable in a multi-variable polynomial, expressed as a multiset.

(For example, `degrees (x^2 * y + y^3)` would be `{x, x, y, y, y}`.)
-/
def degrees (p : mv_polynomial σ α) : multiset σ :=
p.support.sup (λs:σ →₀ ℕ, s.to_multiset)

lemma degrees_monomial (s : σ →₀ ℕ) (a : α) : degrees (monomial s a) ≤ s.to_multiset :=
finset.sup_le $ assume t h,
begin
  have := finsupp.support_single_subset h,
  rw [finset.singleton_eq_singleton, finset.mem_singleton] at this,
  rw this
end

lemma degrees_monomial_eq (s : σ →₀ ℕ) (a : α) (ha : a ≠ 0) :
  degrees (monomial s a) = s.to_multiset :=
le_antisymm (degrees_monomial s a) $ finset.le_sup $
  by rw [monomial, finsupp.support_single_ne_zero ha,
    finset.singleton_eq_singleton, finset.mem_singleton]

lemma degrees_C (a : α) : degrees (C a : mv_polynomial σ α) = 0 :=
multiset.le_zero.1 $ degrees_monomial _ _

lemma degrees_X (n : σ) : degrees (X n : mv_polynomial σ α) ≤ {n} :=
le_trans (degrees_monomial _ _) $ le_of_eq $ to_multiset_single _ _

lemma degrees_zero : degrees (0 : mv_polynomial σ α) = 0 :=
by { rw ← C_0, exact degrees_C 0 }

lemma degrees_one : degrees (1 : mv_polynomial σ α) = 0 := degrees_C 1

lemma degrees_add (p q : mv_polynomial σ α) : (p + q).degrees ≤ p.degrees ⊔ q.degrees :=
begin
  refine finset.sup_le (assume b hb, _),
  have := finsupp.support_add hb, rw finset.mem_union at this,
  cases this,
  { exact le_sup_left_of_le (finset.le_sup this) },
  { exact le_sup_right_of_le (finset.le_sup this) },
end

lemma degrees_sum {ι : Type*} (s : finset ι) (f : ι → mv_polynomial σ α) :
  (s.sum f).degrees ≤ s.sup (λi, (f i).degrees) :=
begin
  refine s.induction _ _,
  { simp only [finset.sum_empty, finset.sup_empty, degrees_zero], exact le_refl _ },
  { assume i s his ih,
    rw [finset.sup_insert, finset.sum_insert his],
    exact le_trans (degrees_add _ _) (sup_le_sup_left ih _) }
end

lemma degrees_mul (p q : mv_polynomial σ α) : (p * q).degrees ≤ p.degrees + q.degrees :=
begin
  refine finset.sup_le (assume b hb, _),
  have := support_mul p q hb,
  simp only [finset.mem_bind, finset.singleton_eq_singleton, finset.mem_singleton] at this,
  rcases this with ⟨a₁, h₁, a₂, h₂, rfl⟩,
  rw [finsupp.to_multiset_add],
  exact add_le_add (finset.le_sup h₁) (finset.le_sup h₂)
end

lemma degrees_prod {ι : Type*} (s : finset ι) (f : ι → mv_polynomial σ α) :
  (s.prod f).degrees ≤ s.sum (λi, (f i).degrees) :=
begin
  refine s.induction _ _,
  { simp only [finset.prod_empty, finset.sum_empty, degrees_one] },
  { assume i s his ih,
    rw [finset.prod_insert his, finset.sum_insert his],
    exact le_trans (degrees_mul _ _) (add_le_add_left ih _) }
end

lemma degrees_pow (p : mv_polynomial σ α) :
  ∀(n : ℕ), (p^n).degrees ≤ add_monoid.smul n p.degrees
| 0       := begin rw [pow_zero, degrees_one], exact multiset.zero_le _ end
| (n + 1) := le_trans (degrees_mul _ _) (add_le_add_left (degrees_pow n) _)

end comm_semiring

end degrees

section vars

/-- `vars p` is the set of variables appearing in the polynomial `p` -/
def vars (p : mv_polynomial σ α) : finset σ := p.degrees.to_finset

@[simp] lemma vars_0 : (0 : mv_polynomial σ α).vars = ∅ :=
by rw [vars, degrees_zero, multiset.to_finset_zero]

@[simp] lemma vars_monomial (h : a ≠ 0) : (monomial s a).vars = s.support :=
by rw [vars, degrees_monomial_eq _ _ h, finsupp.to_finset_to_multiset]

@[simp] lemma vars_C : (C a : mv_polynomial σ α).vars = ∅ :=
by rw [vars, degrees_C, multiset.to_finset_zero]

@[simp] lemma vars_X (h : 0 ≠ (1 : α)) : (X n : mv_polynomial σ α).vars = {n} :=
by rw [X, vars_monomial h.symm, finsupp.support_single_ne_zero zero_ne_one.symm]

lemma mem_support_not_mem_vars_zero {f : mv_polynomial σ α} {x : σ →₀ ℕ} (H : x ∈ f.support) {v : σ} (h : v ∉ vars f) :
  x v = 0 :=
begin
  rw [vars, multiset.mem_to_finset] at h,
  rw ←not_mem_support_iff,
  contrapose! h,
  unfold degrees,
  rw (show f.support = insert x f.support, from eq.symm $ finset.insert_eq_of_mem H),
  rw finset.sup_insert,
  simp only [multiset.mem_union, multiset.sup_eq_union],
  left,
  rwa [←to_finset_to_multiset, multiset.mem_to_finset] at h,
end

end vars

section degree_of

/-- `degree_of n p` gives the highest power of X_n that appears in `p` -/
def degree_of (n : σ) (p : mv_polynomial σ α) : ℕ := p.degrees.count n

end degree_of

section total_degree
/-- `total_degree p` gives the maximum |s| over the monomials X^s in `p` -/
def total_degree (p : mv_polynomial σ α) : ℕ := p.support.sup (λs, s.sum $ λn e, e)

lemma total_degree_eq (p : mv_polynomial σ α) :
  p.total_degree = p.support.sup (λm, m.to_multiset.card) :=
begin
  rw [total_degree],
  congr, funext m,
  exact (finsupp.card_to_multiset _).symm
end

lemma total_degree_le_degrees_card (p : mv_polynomial σ α) :
  p.total_degree ≤ p.degrees.card :=
begin
  rw [total_degree_eq],
  exact finset.sup_le (assume s hs, multiset.card_le_of_le $ finset.le_sup hs)
end

@[simp] lemma total_degree_C (a : α) : (C a : mv_polynomial σ α).total_degree = 0 :=
nat.eq_zero_of_le_zero $ finset.sup_le $ assume n hn,
  have _ := finsupp.support_single_subset hn,
  begin
    rw [finset.singleton_eq_singleton, finset.mem_singleton] at this,
    subst this,
    exact le_refl _
  end

@[simp] lemma total_degree_zero : (0 : mv_polynomial σ α).total_degree = 0 :=
by rw [← C_0]; exact total_degree_C (0 : α)

@[simp] lemma total_degree_one : (1 : mv_polynomial σ α).total_degree = 0 :=
total_degree_C (1 : α)

@[simp] lemma total_degree_X {α} [nonzero_comm_ring α] (s : σ) :
  (X s : mv_polynomial σ α).total_degree = 1 :=
begin
  rw [total_degree, X, monomial, finsupp.support_single_ne_zero one_ne_zero],
  simp only [finset.sup, sum_single_index, finset.insert_empty_eq_singleton,
    finset.fold_singleton, lattice.sup_bot_eq],
end

lemma total_degree_add (a b : mv_polynomial σ α) :
  (a + b).total_degree ≤ max a.total_degree b.total_degree :=
finset.sup_le $ assume n hn,
  have _ := finsupp.support_add hn,
  begin
    rw finset.mem_union at this,
    cases this,
    { exact le_max_left_of_le (finset.le_sup this) },
    { exact le_max_right_of_le (finset.le_sup this) }
  end

lemma total_degree_mul (a b : mv_polynomial σ α) :
  (a * b).total_degree ≤ a.total_degree + b.total_degree :=
finset.sup_le $ assume n hn,
  have _ := add_monoid_algebra.support_mul a b hn,
  begin
    simp only [finset.mem_bind, finset.mem_singleton, finset.singleton_eq_singleton] at this,
    rcases this with ⟨a₁, h₁, a₂, h₂, rfl⟩,
    rw [finsupp.sum_add_index],
    { exact add_le_add (finset.le_sup h₁) (finset.le_sup h₂) },
    { assume a, refl },
    { assume a b₁ b₂, refl }
  end

lemma total_degree_pow (a : mv_polynomial σ α) (n : ℕ) :
  (a^n).total_degree ≤ n * a.total_degree :=
begin
  induction n with n ih,
  { simp only [nat.nat_zero_eq_zero, zero_mul, pow_zero, total_degree_one] },
  rw pow_succ,
  calc total_degree (a * a ^ n) ≤ a.total_degree + (a^n).total_degree : total_degree_mul _ _
    ... ≤ a.total_degree + n * a.total_degree : add_le_add_left ih _
    ... = (n+1) * a.total_degree : by rw [add_mul, one_mul, add_comm]
end

lemma total_degree_list_prod :
  ∀(s : list (mv_polynomial σ α)), s.prod.total_degree ≤ (s.map mv_polynomial.total_degree).sum
| []        := by rw [@list.prod_nil (mv_polynomial σ α) _, total_degree_one]; refl
| (p :: ps) :=
  begin
    rw [@list.prod_cons (mv_polynomial σ α) _, list.map, list.sum_cons],
    exact le_trans (total_degree_mul _ _) (add_le_add_left (total_degree_list_prod ps) _)
  end

lemma total_degree_multiset_prod (s : multiset (mv_polynomial σ α)) :
  s.prod.total_degree ≤ (s.map mv_polynomial.total_degree).sum :=
begin
  refine quotient.induction_on s (assume l, _),
  rw [multiset.quot_mk_to_coe, multiset.coe_prod, multiset.coe_map, multiset.coe_sum],
  exact total_degree_list_prod l
end

lemma total_degree_finset_prod {ι : Type*}
  (s : finset ι) (f : ι → mv_polynomial σ α) :
  (s.prod f).total_degree ≤ s.sum (λi, (f i).total_degree) :=
begin
  refine le_trans (total_degree_multiset_prod _) _,
  rw [multiset.map_map],
  refl
end

end total_degree

end comm_semiring

section comm_ring
variable [comm_ring α]
variables {p q : mv_polynomial σ α}

instance : comm_ring (mv_polynomial σ α) := add_monoid_algebra.comm_ring
instance : has_scalar α (mv_polynomial σ α) := finsupp.has_scalar
instance : module α (mv_polynomial σ α) := finsupp.module (σ →₀ ℕ) α

instance C.is_ring_hom : is_ring_hom (C : α → mv_polynomial σ α) :=
by apply is_ring_hom.of_semiring

variables (σ a a')
@[simp] lemma C_sub : (C (a - a') : mv_polynomial σ α) = C a - C a' := is_ring_hom.map_sub _

@[simp] lemma C_neg : (C (-a) : mv_polynomial σ α) = -C a := is_ring_hom.map_neg _

@[simp] lemma coeff_neg (m : σ →₀ ℕ) (p : mv_polynomial σ α) :
  coeff m (-p) = -coeff m p := finsupp.neg_apply

@[simp] lemma coeff_sub (m : σ →₀ ℕ) (p q : mv_polynomial σ α) :
  coeff m (p - q) = coeff m p - coeff m q := finsupp.sub_apply

instance coeff.is_add_group_hom (m : σ →₀ ℕ) :
  is_add_group_hom (coeff m : mv_polynomial σ α → α) :=
{ map_add := coeff_add m }

variables {σ} (p)
theorem C_mul' : mv_polynomial.C a * p = a • p :=
begin
  apply finsupp.induction p,
  { exact (mul_zero $ mv_polynomial.C a).trans (@smul_zero α (mv_polynomial σ α) _ _ _ a).symm },
  intros p b f haf hb0 ih,
  rw [mul_add, ih, @smul_add α (mv_polynomial σ α) _ _ _ a], congr' 1,
  rw [add_monoid_algebra.mul_def, finsupp.smul_single, mv_polynomial.C, mv_polynomial.monomial],
  rw [finsupp.sum_single_index, finsupp.sum_single_index, zero_add, smul_eq_mul],
  { rw [mul_zero, finsupp.single_zero] },
  { rw finsupp.sum_single_index,
    all_goals { rw [zero_mul, finsupp.single_zero] }, }
end

lemma smul_eq_C_mul (p : mv_polynomial σ α) (a : α) : a • p = C a * p :=
begin
  rw [← finsupp.sum_single p, @finsupp.smul_sum (σ →₀ ℕ) α α, finsupp.mul_sum],
  refine finset.sum_congr rfl (assume n _, _),
  simp only [finsupp.smul_single],
  exact C_mul_monomial.symm
end

@[simp] lemma smul_eval (x) (p : mv_polynomial σ α) (s) : (s • p).eval x = s * p.eval x :=
by rw [smul_eq_C_mul, eval_mul, eval_C]

section degrees

lemma degrees_neg (p : mv_polynomial σ α) : (- p).degrees = p.degrees :=
by rw [degrees, finsupp.support_neg]; refl

lemma degrees_sub (p q : mv_polynomial σ α) :
  (p - q).degrees ≤ p.degrees ⊔ q.degrees :=
le_trans (degrees_add p (-q)) $ by rw [degrees_neg]

end degrees

section eval₂

variables [comm_ring β]
variables (f : α → β) [is_ring_hom f] (g : σ → β)

instance eval₂.is_ring_hom : is_ring_hom (eval₂ f g) :=
by apply is_ring_hom.of_semiring

@[simp] lemma eval₂_sub : (p - q).eval₂ f g = p.eval₂ f g - q.eval₂ f g := is_ring_hom.map_sub _

@[simp] lemma eval₂_neg : (-p).eval₂ f g = -(p.eval₂ f g) := is_ring_hom.map_neg _

lemma hom_C (f : mv_polynomial σ ℤ → β) [is_ring_hom f] (n : ℤ) : f (C n) = (n : β) :=
((ring_hom.of f).comp (ring_hom.of C)).eq_int_cast n

/-- A ring homomorphism f : Z[X_1, X_2, ...] → R
is determined by the evaluations f(X_1), f(X_2), ... -/
@[simp] lemma eval₂_hom_X {α : Type u} (c : ℤ → β) [is_ring_hom c]
  (f : mv_polynomial α ℤ → β) [is_ring_hom f] (x : mv_polynomial α ℤ) :
  eval₂ c (f ∘ X) x = f x :=
mv_polynomial.induction_on x
(λ n, by { rw [hom_C f, eval₂_C], exact (ring_hom.of c).eq_int_cast n })
(λ p q hp hq, by { rw [eval₂_add, hp, hq], exact (is_ring_hom.map_add f).symm })
(λ p n hp, by { rw [eval₂_mul, eval₂_X, hp], exact (is_ring_hom.map_mul f).symm })

/-- Ring homomorphisms out of integer polynomials on a type `σ` are the same as
functions out of the type `σ`, -/
def hom_equiv : (mv_polynomial σ ℤ →+* β) ≃ (σ → β) :=
{ to_fun := λ f, ⇑f ∘ X,
  inv_fun := λ f, eval₂_hom (int.cast_ring_hom β) f,
  left_inv := λ f, ring_hom.ext  $ eval₂_hom_X _ _,
  right_inv := λ f, funext $ λ x, by simp only [coe_eval₂_hom, function.comp_app, eval₂_X] }

end eval₂

section eval

variables (f : σ → α)

instance eval.is_ring_hom : is_ring_hom (eval f) := eval₂.is_ring_hom _ _

@[simp] lemma eval_sub : (p - q).eval f = p.eval f - q.eval f := is_ring_hom.map_sub _

@[simp] lemma eval_neg : (-p).eval f = -(p.eval f) := is_ring_hom.map_neg _

end eval

section map

variables [comm_ring β]
variables (f : α → β) [is_ring_hom f]

instance is_ring_hom_C_f : is_ring_hom ((C : β → mv_polynomial σ β) ∘ f) :=
is_ring_hom.comp _ _

instance map.is_ring_hom : is_ring_hom (map f : mv_polynomial σ α → mv_polynomial σ β) :=
eval₂.is_ring_hom _ _

@[simp] lemma map_sub : (p - q).map f = p.map f - q.map f := is_ring_hom.map_sub _

@[simp] lemma map_neg : (-p).map f = -(p.map f) := is_ring_hom.map_neg _

end map

<<<<<<< HEAD
section total_degree

@[simp] lemma total_degree_neg (a : mv_polynomial σ α) :
  (-a).total_degree = a.total_degree :=
by simp only [total_degree, finsupp.support_neg]

lemma total_degree_sub (a b : mv_polynomial σ α) :
  (a - b).total_degree ≤ max a.total_degree b.total_degree :=
calc (a - b).total_degree = (a + -b).total_degree                : by rw sub_eq_add_neg
                      ... ≤ max a.total_degree (-b).total_degree : total_degree_add a (-b)
                      ... = max a.total_degree b.total_degree    : by rw total_degree_neg

end total_degree
=======
section aeval

/-- The algebra of multivariate polynomials. -/
-- FIXME this causes a deterministic timeout with `-T50000` (but `-T60000` seems okay)
instance mv_polynomial (R : Type u) [comm_ring R] (σ : Type v) : algebra R (mv_polynomial σ R) :=
{ commutes' := λ _ _, mul_comm _ _,
  smul_def' := λ c p, (mv_polynomial.C_mul' c p).symm,
  .. ring_hom.of mv_polynomial.C, .. mv_polynomial.module }

variables (R : Type u) (A : Type v) (f : σ → A)
variables [comm_ring R] [comm_ring A] [algebra R A]

/-- A map `σ → A` where `A` is an algebra over `R` generates an `R`-algebra homomorphism
from multivariate polynomials over `σ` to `A`. -/
def aeval : mv_polynomial σ R →ₐ[R] A :=
{ commutes' := λ r, eval₂_C _ _ _
  .. eval₂_hom (algebra_map R A) f }

theorem aeval_def (p : mv_polynomial σ R) : aeval R A f p = eval₂ (algebra_map R A) f p := rfl

@[simp] lemma aeval_X (s : σ) : aeval R A f (X s) = f s := eval₂_X _ _ _

@[simp] lemma aeval_C (r : R) : aeval R A f (C r) = algebra_map R A r := eval₂_C _ _ _

theorem eval_unique (φ : mv_polynomial σ R →ₐ[R] A) :
  φ = aeval R A (φ ∘ X) :=
begin
  ext p,
  apply mv_polynomial.induction_on p,
  { intro r, rw aeval_C, exact φ.commutes r },
  { intros f g ih1 ih2,
    rw [φ.map_add, ih1, ih2, alg_hom.map_add] },
  { intros p j ih,
    rw [φ.map_mul, alg_hom.map_mul, aeval_X, ih] }
end

end aeval
>>>>>>> d9327e43

end comm_ring

section rename
variables {α} [comm_semiring α]

/-- Rename all the variables in a multivariable polynomial. -/
def rename (f : β → γ) : mv_polynomial β α → mv_polynomial γ α :=
eval₂ C (X ∘ f)

instance rename.is_semiring_hom (f : β → γ) :
  is_semiring_hom (rename f : mv_polynomial β α → mv_polynomial γ α) :=
by unfold rename; apply_instance

@[simp] lemma rename_C (f : β → γ) (a : α) : rename f (C a) = C a :=
eval₂_C _ _ _

@[simp] lemma rename_X (f : β → γ) (b : β) : rename f (X b : mv_polynomial β α) = X (f b) :=
eval₂_X _ _ _

@[simp] lemma rename_zero (f : β → γ) :
  rename f (0 : mv_polynomial β α) = 0 :=
eval₂_zero _ _

@[simp] lemma rename_one (f : β → γ) :
  rename f (1 : mv_polynomial β α) = 1 :=
eval₂_one _ _

@[simp] lemma rename_add (f : β → γ) (p q : mv_polynomial β α) :
  rename f (p + q) = rename f p + rename f q :=
eval₂_add _ _

@[simp] lemma rename_neg {α} [comm_ring α]
  (f : β → γ) (p : mv_polynomial β α) :
  rename f (-p) = -rename f p :=
eval₂_neg _ _ _

@[simp] lemma rename_sub {α} [comm_ring α]
  (f : β → γ) (p q : mv_polynomial β α) :
  rename f (p - q) = rename f p - rename f q :=
eval₂_sub _ _ _

@[simp] lemma rename_mul (f : β → γ) (p q : mv_polynomial β α) :
  rename f (p * q) = rename f p * rename f q :=
eval₂_mul _ _

@[simp] lemma rename_pow (f : β → γ) (p : mv_polynomial β α) (n : ℕ) :
  rename f (p^n) = (rename f p)^n :=
eval₂_pow _ _

lemma map_rename [comm_semiring β] (f : α → β) [is_semiring_hom f]
  (g : γ → δ) (p : mv_polynomial γ α) :
  map f (rename g p) = rename g (map f p) :=
mv_polynomial.induction_on p
  (λ a, by simp)
  (λ p q hp hq, by simp [hp, hq])
  (λ p n hp, by simp [hp])

@[simp] lemma rename_rename (f : β → γ) (g : γ → δ) (p : mv_polynomial β α) :
  rename g (rename f p) = rename (g ∘ f) p :=
show rename g (eval₂ C (X ∘ f) p) = _,
  by simp only [eval₂_comp_left (rename g) C (X ∘ f) p, (∘), rename_C, rename_X]; refl

@[simp] lemma rename_id (p : mv_polynomial β α) : rename id p = p :=
eval₂_eta p

lemma rename_monomial (f : β → γ) (p : β →₀ ℕ) (a : α) :
  rename f (monomial p a) = monomial (p.map_domain f) a :=
begin
  rw [rename, eval₂_monomial, monomial_eq, finsupp.prod_map_domain_index],
  { exact assume n, pow_zero _ },
  { exact assume n i₁ i₂, pow_add _ _ _ }
end

lemma rename_eq (f : β → γ) (p : mv_polynomial β α) :
  rename f p = finsupp.map_domain (finsupp.map_domain f) p :=
begin
  simp only [rename, eval₂, finsupp.map_domain],
  congr, ext s a : 2,
  rw [← monomial, monomial_eq, finsupp.prod_sum_index],
  congr, ext n i : 2,
  rw [finsupp.prod_single_index],
  exact pow_zero _,
  exact assume a, pow_zero _,
  exact assume a b c, pow_add _ _ _
end

lemma injective_rename (f : β → γ) (hf : function.injective f) :
  function.injective (rename f : mv_polynomial β α → mv_polynomial γ α) :=
have (rename f : mv_polynomial β α → mv_polynomial γ α) =
  finsupp.map_domain (finsupp.map_domain f) := funext (rename_eq f),
begin
  rw this,
  exact finsupp.injective_map_domain (finsupp.injective_map_domain hf)
end

lemma total_degree_rename_le (f : β → γ) (p : mv_polynomial β α) :
  (p.rename f).total_degree ≤ p.total_degree :=
finset.sup_le $ assume b,
  begin
    assume h,
    rw rename_eq at h,
    have h' := finsupp.map_domain_support h,
    rw finset.mem_image at h',
    rcases h' with ⟨s, hs, rfl⟩,
    rw finsupp.sum_map_domain_index,
    exact le_trans (le_refl _) (finset.le_sup hs),
    exact assume _, rfl,
    exact assume _ _ _, rfl
  end

section
variables [comm_semiring β] (f : α → β) [is_semiring_hom f]
variables (k : γ → δ) (g : δ → β) (p : mv_polynomial γ α)

lemma eval₂_rename : (p.rename k).eval₂ f g = p.eval₂ f (g ∘ k) :=
by apply mv_polynomial.induction_on p; { intros, simp [*] }

lemma rename_eval₂ (g : δ → mv_polynomial γ α) :
  (p.eval₂ C (g ∘ k)).rename k = (p.rename k).eval₂ C (rename k ∘ g) :=
by apply mv_polynomial.induction_on p; { intros, simp [*] }

lemma rename_prodmk_eval₂ (d : δ) (g : γ → mv_polynomial γ α) :
  (p.eval₂ C g).rename (prod.mk d) = p.eval₂ C (λ x, (g x).rename (prod.mk d)) :=
by apply mv_polynomial.induction_on p; { intros, simp [*] }

lemma eval₂_rename_prodmk (g : δ × γ → β) (d : δ) :
  (rename (prod.mk d) p).eval₂ f g = eval₂ f (λ i, g (d, i)) p :=
by apply mv_polynomial.induction_on p; { intros, simp [*] }

lemma eval_rename_prodmk (g : δ × γ → α) (d : δ) :
  (rename (prod.mk d) p).eval g = eval (λ i, g (d, i)) p :=
eval₂_rename_prodmk id _ _ _

end

/-- Every polynomial is a polynomial in finitely many variables. -/
theorem exists_finset_rename (p : mv_polynomial γ α) :
  ∃ (s : finset γ) (q : mv_polynomial {x // x ∈ s} α), p = q.rename coe :=
begin
  apply induction_on p,
  { intro r, exact ⟨∅, C r, by rw rename_C⟩ },
  { rintro p q ⟨s, p, rfl⟩ ⟨t, q, rfl⟩,
    refine ⟨s ∪ t, ⟨_, _⟩⟩,
    { exact rename (subtype.map id (finset.subset_union_left s t)) p +
            rename (subtype.map id (finset.subset_union_right s t)) q },
    { rw [rename_add, rename_rename, rename_rename], refl } },
  { rintro p n ⟨s, p, rfl⟩,
    refine ⟨insert n s, ⟨_, _⟩⟩,
  { exact rename (subtype.map id (finset.subset_insert n s)) p * X ⟨n, s.mem_insert_self n⟩ },
    { rw [rename_mul, rename_X, rename_rename], refl } }
end

/-- Every polynomial is a polynomial in finitely many variables. -/
theorem exists_fin_rename (p : mv_polynomial γ α) :
  ∃ (n : ℕ) (f : fin n → γ) (hf : injective f) (q : mv_polynomial (fin n) α), p = q.rename f :=
begin
  obtain ⟨s, q, rfl⟩ := exists_finset_rename p,
  obtain ⟨n, ⟨e⟩⟩ := fintype.exists_equiv_fin {x // x ∈ s},
  refine ⟨n, coe ∘ e.symm, injective_comp subtype.val_injective e.symm.injective, q.rename e, _⟩,
  rw [← rename_rename, rename_rename e],
  simp only [function.comp, equiv.symm_apply_apply, rename_rename]
end

end rename

lemma eval₂_cast_comp {β : Type u} {γ : Type v} (f : γ → β)
  {α : Type w} [comm_ring α] (c : ℤ → α) [is_ring_hom c] (g : β → α) (x : mv_polynomial γ ℤ) :
  eval₂ c (g ∘ f) x = eval₂ c g (rename f x) :=
mv_polynomial.induction_on x
(λ n, by simp only [eval₂_C, rename_C])
(λ p q hp hq, by simp only [hp, hq, rename, eval₂_add])
(λ p n hp, by simp only [hp, rename, eval₂_X, eval₂_mul])

instance rename.is_ring_hom
  {α} [comm_ring α] (f : β → γ) :
  is_ring_hom (rename f : mv_polynomial β α → mv_polynomial γ α) :=
@is_ring_hom.of_semiring (mv_polynomial β α) (mv_polynomial γ α) _ _ (rename f)
  (rename.is_semiring_hom f)

section equiv

variables (α) [comm_semiring α]

/-- The ring isomorphism between multivariable polynomials in no variables and the ground ring. -/
def pempty_ring_equiv : mv_polynomial pempty α ≃+* α :=
{ to_fun    := mv_polynomial.eval₂ id $ pempty.elim,
  inv_fun   := C,
  left_inv  := is_id _ (by apply_instance) (assume a, by rw [eval₂_C]; refl) (assume a, a.elim),
  right_inv := λ r, eval₂_C _ _ _,
  map_mul'  := λ _ _, eval₂_mul _ _,
  map_add'  := λ _ _, eval₂_add _ _ }

/--
The ring isomorphism between multivariable polynomials in a single variable and
polynomials over the ground ring.
-/
def punit_ring_equiv : mv_polynomial punit α ≃+* polynomial α :=
{ to_fun    := eval₂ polynomial.C (λu:punit, polynomial.X),
  inv_fun   := polynomial.eval₂ mv_polynomial.C (X punit.star),
  left_inv  :=
    begin
      refine is_id _ _ _ _,
      apply is_semiring_hom.comp (eval₂ polynomial.C (λu:punit, polynomial.X)) _; apply_instance,
      { assume a, rw [eval₂_C, polynomial.eval₂_C] },
      { rintros ⟨⟩, rw [eval₂_X, polynomial.eval₂_X] }
    end,
  right_inv := assume p, polynomial.induction_on p
    (assume a, by rw [polynomial.eval₂_C, mv_polynomial.eval₂_C])
    (assume p q hp hq, by rw [polynomial.eval₂_add, mv_polynomial.eval₂_add, hp, hq])
    (assume p n hp,
      by rw [polynomial.eval₂_mul, polynomial.eval₂_pow, polynomial.eval₂_X, polynomial.eval₂_C,
        eval₂_mul, eval₂_C, eval₂_pow, eval₂_X]),
  map_mul'  := λ _ _, eval₂_mul _ _,
  map_add'  := λ _ _, eval₂_add _ _ }

/-- The ring isomorphism between multivariable polynomials induced by an equivalence of the variables.  -/
def ring_equiv_of_equiv (e : β ≃ γ) : mv_polynomial β α ≃+* mv_polynomial γ α :=
{ to_fun    := rename e,
  inv_fun   := rename e.symm,
  left_inv  := λ p, by simp only [rename_rename, (∘), e.symm_apply_apply]; exact rename_id p,
  right_inv := λ p, by simp only [rename_rename, (∘), e.apply_symm_apply]; exact rename_id p,
  map_mul'  := rename_mul e,
  map_add'  := rename_add e }

/-- The ring isomorphism between multivariable polynomials induced by a ring isomorphism of the ground ring. -/
def ring_equiv_congr [comm_semiring γ] (e : α ≃+* γ) : mv_polynomial β α ≃+* mv_polynomial β γ :=
{ to_fun    := map e,
  inv_fun   := map e.symm,
  left_inv  := assume p,
    have (e.symm ∘ e) = id,
    { ext a, exact e.symm_apply_apply a },
    by simp only [map_map, this, map_id],
  right_inv := assume p,
    have (e ∘ e.symm) = id,
    { ext a, exact e.apply_symm_apply a },
    by simp only [map_map, this, map_id],
  map_mul'  := map_mul _,
  map_add'  := map_add _ }

section
variables (β γ δ)

/--
The function from multivariable polynomials in a sum of two types,
to multivariable polynomials in one of the types,
with coefficents in multivariable polynomials in the other type.

See `sum_ring_equiv` for the ring isomorphism.
-/
def sum_to_iter : mv_polynomial (β ⊕ γ) α → mv_polynomial β (mv_polynomial γ α) :=
eval₂ (C ∘ C) (λbc, sum.rec_on bc X (C ∘ X))

instance is_semiring_hom_C_C :
  is_semiring_hom (C ∘ C : α → mv_polynomial β (mv_polynomial γ α)) :=
@is_semiring_hom.comp _ _ _ _ C mv_polynomial.is_semiring_hom _ _ C mv_polynomial.is_semiring_hom

instance is_semiring_hom_sum_to_iter : is_semiring_hom (sum_to_iter α β γ) :=
eval₂.is_semiring_hom _ _

lemma sum_to_iter_C (a : α) : sum_to_iter α β γ (C a) = C (C a) :=
eval₂_C _ _ a

lemma sum_to_iter_Xl (b : β) : sum_to_iter α β γ (X (sum.inl b)) = X b :=
eval₂_X _ _ (sum.inl b)

lemma sum_to_iter_Xr (c : γ) : sum_to_iter α β γ (X (sum.inr c)) = C (X c) :=
eval₂_X _ _ (sum.inr c)

/--
The function from multivariable polynomials in one type,
with coefficents in multivariable polynomials in another type,
to multivariable polynomials in the sum of the two types.

See `sum_ring_equiv` for the ring isomorphism.
-/
def iter_to_sum : mv_polynomial β (mv_polynomial γ α) → mv_polynomial (β ⊕ γ) α :=
eval₂ (eval₂ C (X ∘ sum.inr)) (X ∘ sum.inl)

instance is_semiring_hom_iter_to_sum : is_semiring_hom (iter_to_sum α β γ) :=
eval₂.is_semiring_hom _ _

lemma iter_to_sum_C_C (a : α) : iter_to_sum α β γ (C (C a)) = C a :=
eq.trans (eval₂_C _ _ (C a)) (eval₂_C _ _ _)

lemma iter_to_sum_X (b : β) : iter_to_sum α β γ (X b) = X (sum.inl b) :=
eval₂_X _ _ _

lemma iter_to_sum_C_X (c : γ) : iter_to_sum α β γ (C (X c)) = X (sum.inr c) :=
eq.trans (eval₂_C _ _ (X c)) (eval₂_X _ _ _)

/-- A helper function for `sum_ring_equiv`. -/
def mv_polynomial_equiv_mv_polynomial [comm_semiring δ]
  (f : mv_polynomial β α → mv_polynomial γ δ) (hf : is_semiring_hom f)
  (g : mv_polynomial γ δ → mv_polynomial β α) (hg : is_semiring_hom g)
  (hfgC : ∀a, f (g (C a)) = C a)
  (hfgX : ∀n, f (g (X n)) = X n)
  (hgfC : ∀a, g (f (C a)) = C a)
  (hgfX : ∀n, g (f (X n)) = X n) :
  mv_polynomial β α ≃+* mv_polynomial γ δ :=
{ to_fun    := f, inv_fun := g,
  left_inv  := is_id _ (is_semiring_hom.comp _ _) hgfC hgfX,
  right_inv := is_id _ (is_semiring_hom.comp _ _) hfgC hfgX,
  map_mul'  := hf.map_mul,
  map_add'  := hf.map_add }

/--
The ring isomorphism between multivariable polynomials in a sum of two types,
and multivariable polynomials in one of the types,
with coefficents in multivariable polynomials in the other type.
-/
def sum_ring_equiv : mv_polynomial (β ⊕ γ) α ≃+* mv_polynomial β (mv_polynomial γ α) :=
begin
  apply @mv_polynomial_equiv_mv_polynomial α (β ⊕ γ) _ _ _ _
    (sum_to_iter α β γ) _ (iter_to_sum α β γ) _,
  { assume p,
    apply hom_eq_hom _ _ _ _ _ _ p,
    apply_instance,
    { apply @is_semiring_hom.comp _ _ _ _ _ _ _ _ _ _,
      apply_instance,
      apply @is_semiring_hom.comp _ _ _ _ _ _ _ _ _ _,
      apply_instance,
      { apply @mv_polynomial.is_semiring_hom },
      { apply mv_polynomial.is_semiring_hom_iter_to_sum α β γ },
      { apply mv_polynomial.is_semiring_hom_sum_to_iter α β γ } },
    { apply mv_polynomial.is_semiring_hom },
    { assume a, rw [iter_to_sum_C_C α β γ, sum_to_iter_C α β γ] },
    { assume c, rw [iter_to_sum_C_X α β γ, sum_to_iter_Xr α β γ] } },
  { assume b, rw [iter_to_sum_X α β γ, sum_to_iter_Xl α β γ] },
  { assume a, rw [sum_to_iter_C α β γ, iter_to_sum_C_C α β γ] },
  { assume n, cases n with b c,
    { rw [sum_to_iter_Xl, iter_to_sum_X] },
    { rw [sum_to_iter_Xr, iter_to_sum_C_X] } },
  { apply mv_polynomial.is_semiring_hom_sum_to_iter α β γ },
  { apply mv_polynomial.is_semiring_hom_iter_to_sum α β γ }
end

/--
The ring isomorphism between multivariable polynomials in `option β` and
polynomials with coefficients in `mv_polynomial β α`.
-/
def option_equiv_left : mv_polynomial (option β) α ≃+* polynomial (mv_polynomial β α) :=
(ring_equiv_of_equiv α $ (equiv.option_equiv_sum_punit β).trans (equiv.sum_comm _ _)).trans $
(sum_ring_equiv α _ _).trans $
punit_ring_equiv _

/--
The ring isomorphism between multivariable polynomials in `option β` and
multivariable polynomials with coefficients in polynomials.
-/
def option_equiv_right : mv_polynomial (option β) α ≃+* mv_polynomial β (polynomial α) :=
(ring_equiv_of_equiv α $ equiv.option_equiv_sum_punit.{0} β).trans $
(sum_ring_equiv α β unit).trans $
ring_equiv_congr (mv_polynomial unit α) (punit_ring_equiv α)

/--
The ring isomorphism between multivariable polynomials in `fin (n + 1)` and
polynomials over multivariable polynomials in `fin n`.
-/
def fin_succ_equiv (n : ℕ) :
  mv_polynomial (fin (n + 1)) α ≃+* polynomial (mv_polynomial (fin n) α) :=
(ring_equiv_of_equiv α (fin_succ_equiv n)).trans
  (option_equiv_left α (fin n))

end

end equiv

/-!
## Partial derivatives
-/
section pderivative

variables {R : Type} [comm_ring R]
variable {S : Type}

/-- `pderivative v p` is the partial derivative of `p` with respect to `v` -/
def pderivative (v : S) (p : mv_polynomial S R) : mv_polynomial S R :=
p.sum (λ A B, monomial (A - single v 1) (B * (A v)))

@[simp]
lemma pderivative_add {v : S} {f g : mv_polynomial S R} :
  pderivative v (f + g) = pderivative v f + pderivative v g :=
begin
  refine sum_add_index _ _,
  { simp },
  simp [add_mul],
end

@[simp]
lemma pderivative_monomial {v : S} {u : S →₀ ℕ} {a : R} :
  pderivative v (monomial u a) = monomial (u - single v 1) (a * (u v)) :=
by simp [pderivative]

@[simp]
lemma pderivative_C {v : S} {a : R} : pderivative v (C a) = 0 :=
suffices pderivative v (monomial 0 a) = 0, by simpa,
by simp

@[simp]
lemma pderivative_zero {v : S} : pderivative v (0 : mv_polynomial S R) = 0 :=
suffices pderivative v (C 0 : mv_polynomial S R) = 0, by simpa,
show pderivative v (C 0 : mv_polynomial S R) = 0, from pderivative_C

section
variables (R)

/-- `pderivative : S → mv_polynomial S R → mv_polynomial S R` as an `add_monoid_hom`  -/
def pderivative.add_monoid_hom (v : S) : mv_polynomial S R →+ mv_polynomial S R :=
{ to_fun := pderivative v,
  map_zero' := pderivative_zero,
  map_add' := λ x y, pderivative_add, }

@[simp]
lemma pderivative.add_monoid_hom_apply (v : S) (p : mv_polynomial S R) :
  (pderivative.add_monoid_hom R v) p = pderivative v p :=
rfl
end

lemma pderivative_eq_zero_of_not_mem_vars {v : S} {f : mv_polynomial S R} (h : v ∉ f.vars) :
  pderivative v f = 0 :=
begin
  change (pderivative.add_monoid_hom R v) f = 0,
  rw [f.as_sum, add_monoid_hom.map_sum],
  apply finset.sum_eq_zero,
  intros,
  simp [mem_support_not_mem_vars_zero H h],
end

lemma pderivative_monomial_single {a : R} {v : S} {n : ℕ} :
  pderivative v (monomial (single v n) a) = monomial (single v (n-1)) (a * n) :=
by simp

private lemma monomial_sub_single_one_add {v : S} {u u' : S →₀ ℕ} {r r' : R} :
  monomial (u - single v 1 + u') (r * (u v) * r') =
    monomial (u + u' - single v 1) (r * (u v) * r') :=
by by_cases h : u v = 0; simp [h, sub_single_one_add]

private lemma monomial_add_sub_single_one {v : S} {u u' : S →₀ ℕ} {r r' : R} :
  monomial (u + (u' - single v 1)) (r * (r' * (u' v))) =
    monomial (u + u' - single v 1) (r * (r' * (u' v))) :=
by by_cases h : u' v = 0; simp [h, add_sub_single_one]

lemma pderivative_monomial_mul {v : S} {u u' : S →₀ ℕ} {r r' : R} :
  pderivative v (monomial u r * monomial u' r') =
    pderivative v (monomial u r) * monomial u' r' + monomial u r * pderivative v (monomial u' r') :=
begin
  simp [monomial_sub_single_one_add, monomial_add_sub_single_one],
  congr,
  ring,
end

@[simp]
lemma pderivative_mul {v : S} {f g : mv_polynomial S R} :
  pderivative v (f * g) = pderivative v f * g + f * pderivative v g :=
begin
  apply induction_on' f,
  { apply induction_on' g,
    { intros u r u' r', exact pderivative_monomial_mul },
    { intros p q hp hq u r,
      rw [mul_add, pderivative_add, hp, hq, mul_add, pderivative_add],
      ring } },
  { intros p q hp hq,
    simp [add_mul, hp, hq],
    ring, }
end

@[simp]
lemma pderivative_C_mul {a : R} {f : mv_polynomial S R} {v : S} :
  pderivative v (C a * f) = C a * pderivative v f :=
by rw [pderivative_mul, pderivative_C, zero_mul, zero_add]

end pderivative

end mv_polynomial<|MERGE_RESOLUTION|>--- conflicted
+++ resolved
@@ -1010,7 +1010,6 @@
 
 end map
 
-<<<<<<< HEAD
 section total_degree
 
 @[simp] lemma total_degree_neg (a : mv_polynomial σ α) :
@@ -1024,7 +1023,7 @@
                       ... = max a.total_degree b.total_degree    : by rw total_degree_neg
 
 end total_degree
-=======
+
 section aeval
 
 /-- The algebra of multivariate polynomials. -/
@@ -1062,7 +1061,6 @@
 end
 
 end aeval
->>>>>>> d9327e43
 
 end comm_ring
 
