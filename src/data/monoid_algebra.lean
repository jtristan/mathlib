/-
Copyright (c) 2017 Johannes Hölzl. All rights reserved.
Released under Apache 2.0 license as described in the file LICENSE.
Authors: Johannes Hölzl, Yury G. Kudryashov, Scott Morrison
-/
import data.finsupp ring_theory.algebra

/-!
# Monoid algebras

When the domain of a `finsupp` has a multiplicative or additive structure, we can define
a convolution product. To mathematicians this structure is known as the "monoid algebra",
i.e. the finite formal linear combinations over a given semiring of elements of the monoid.
The "group ring" ℤ[G] or the "group algebra" k[G] are typical uses.

In this file we define `monoid_algebra k G := G →₀ k`, and `add_monoid_algebra k G`
in the same way, and then define the convolution product on these.

When the domain is additive, this is used to define polynomials:
```
polynomial α := add_monoid_algebra ℕ α
mv_polynominal σ α := add_monoid_algebra (σ →₀ ℕ) α
```

When the domain is multiplicative, e.g. a group, this will be used to define the group ring.

## Implementation note
Unfortunately because additive and multiplicative structures both appear in both cases,
it doesn't appear to be possible to make much use of `to_additive`, and we just settle for
saying everything twice.

Similarly, I attempted to just define `add_monoid_algebra k G := monoid_algebra k (multiplicative G)`,
but the definitional equality `multiplicative G = G` leaks through everywhere, and
seems impossible to use.
-/

noncomputable theory
open_locale classical

open finset finsupp

universes u₁ u₂ u₃
variables (k : Type u₁) (G : Type u₂)

section
variables [semiring k]

/--
The monoid algebra over a semiring `k` generated by the monoid `G`.
It is the type of finite formal `k`-linear combinations of terms of `G`,
endowed with the convolution product.
-/
@[derive [inhabited, add_comm_monoid]]
def monoid_algebra : Type (max u₁ u₂) := G →₀ k

end

namespace monoid_algebra

variables {k G}
local attribute [reducible] monoid_algebra

section
variables [semiring k] [monoid G]

/-- The product of `f g : monoid_algebra k G` is the finitely supported function
  whose value at `a` is the sum of `f x * g y` over all pairs `x, y`
  such that `x * y = a`. (Think of the group ring of a group.) -/
instance : has_mul (monoid_algebra k G) :=
⟨λf g, f.sum $ λa₁ b₁, g.sum $ λa₂ b₂, single (a₁ * a₂) (b₁ * b₂)⟩

lemma mul_def {f g : monoid_algebra k G} :
  f * g = (f.sum $ λa₁ b₁, g.sum $ λa₂ b₂, single (a₁ * a₂) (b₁ * b₂)) :=
rfl

lemma mul_apply (f g : monoid_algebra k G) (x : G) :
  (f * g) x = (f.sum $ λa₁ b₁, g.sum $ λa₂ b₂, if a₁ * a₂ = x then b₁ * b₂ else 0) :=
begin
  rw [mul_def],
  simp only [finsupp.sum_apply, single_apply],
end

lemma mul_apply_antidiagonal (f g : monoid_algebra k G) (x : G) (s : finset (G × G))
  (hs : ∀ {p : G × G}, p ∈ s ↔ p.1 * p.2 = x) :
  (f * g) x = s.sum (λ p, f p.1 * g p.2) :=
let F : G × G → k := λ p, if p.1 * p.2 = x then f p.1 * g p.2 else 0 in
calc (f * g) x = (f.support.sum $ λ a₁, g.support.sum $ λ a₂, F (a₁, a₂)) :
  mul_apply f g x
... = (f.support.product g.support).sum F : finset.sum_product.symm
... = ((f.support.product g.support).filter (λ p : G × G, p.1 * p.2 = x)).sum (λ p, f p.1 * g p.2) :
  (finset.sum_filter _ _).symm
... = (s.filter (λ p : G × G, p.1 ∈ f.support ∧ p.2 ∈ g.support)).sum (λ p, f p.1 * g p.2) :
  sum_congr (by { ext, simp [hs, and_comm] }) (λ _ _, rfl)
... = s.sum (λ p, f p.1 * g p.2) : sum_subset (filter_subset _) $ λ p hps hp,
  begin
    simp only [mem_filter, mem_support_iff, not_and, not_not] at hp ⊢,
    by_cases h1 : f p.1 = 0,
    { rw [h1, zero_mul] },
    { rw [hp hps h1, mul_zero] }
  end

end

section
variables [semiring k] [monoid G]

lemma support_mul (a b : monoid_algebra k G) :
  (a * b).support ⊆ a.support.bind (λa₁, b.support.bind $ λa₂, {a₁ * a₂}) :=
subset.trans support_sum $ bind_mono $ assume a₁ _,
  subset.trans support_sum $ bind_mono $ assume a₂ _, support_single_subset

/-- The unit of the multiplication is `single 1 1`, i.e. the function
  that is `1` at `1` and zero elsewhere. -/
instance : has_one (monoid_algebra k G) :=
⟨single 1 1⟩

lemma one_def : (1 : monoid_algebra k G) = single 1 1 :=
rfl

-- TODO: the simplifier unfolds 0 in the instance proof!
private lemma zero_mul (f : monoid_algebra k G) : 0 * f = 0 :=
by simp only [mul_def, sum_zero_index]

private lemma mul_zero (f : monoid_algebra k G) : f * 0 = 0 :=
by simp only [mul_def, sum_zero_index, sum_zero]

private lemma left_distrib (a b c : monoid_algebra k G) : a * (b + c) = a * b + a * c :=
by simp only [mul_def, sum_add_index, mul_add, _root_.mul_zero, single_zero, single_add,
  eq_self_iff_true, forall_true_iff, forall_3_true_iff, sum_add]

private lemma right_distrib (a b c : monoid_algebra k G) : (a + b) * c = a * c + b * c :=
by simp only [mul_def, sum_add_index, add_mul, _root_.mul_zero, _root_.zero_mul, single_zero,
  single_add, eq_self_iff_true, forall_true_iff, forall_3_true_iff, sum_zero, sum_add]

instance : semiring (monoid_algebra k G) :=
{ one       := 1,
  mul       := (*),
  one_mul   := assume f, by simp only [mul_def, one_def, sum_single_index, _root_.zero_mul,
    single_zero, sum_zero, zero_add, one_mul, sum_single],
  mul_one   := assume f, by simp only [mul_def, one_def, sum_single_index, _root_.mul_zero,
    single_zero, sum_zero, add_zero, mul_one, sum_single],
  zero_mul  := zero_mul,
  mul_zero  := mul_zero,
  mul_assoc := assume f g h, by simp only [mul_def, sum_sum_index, sum_zero_index, sum_add_index,
    sum_single_index, single_zero, single_add, eq_self_iff_true, forall_true_iff, forall_3_true_iff,
    add_mul, mul_add, add_assoc, mul_assoc, _root_.zero_mul, _root_.mul_zero, sum_zero, sum_add],
  left_distrib  := left_distrib,
  right_distrib := right_distrib,
  .. finsupp.add_comm_monoid }

@[simp] lemma single_mul_single {a₁ a₂ : G} {b₁ b₂ : k} :
  (single a₁ b₁ : monoid_algebra k G) * single a₂ b₂ = single (a₁ * a₂) (b₁ * b₂) :=
(sum_single_index (by simp only [_root_.zero_mul, single_zero, sum_zero])).trans
  (sum_single_index (by rw [_root_.mul_zero, single_zero]))

@[simp] lemma single_pow {a : G} {b : k} :
  ∀ n : ℕ, (single a b : monoid_algebra k G)^n = single (a^n) (b ^ n)
| 0 := rfl
| (n+1) := by simp only [pow_succ, single_pow n, single_mul_single]

section

variables (k G)

/-- Embedding of a monoid into its monoid algebra. -/
def of : G →* monoid_algebra k G :=
{ to_fun := λ a, single a 1,
  map_one' := rfl,
  map_mul' := λ a b, by rw [single_mul_single, one_mul] }

end

@[simp] lemma of_apply (a : G) : of k G a = single a 1 := rfl

lemma mul_single_apply_aux (f : monoid_algebra k G) {r : k}
  {x y z : G} (H : ∀ a, a * x = z ↔ a = y) :
  (f * single x r) z = f y * r :=
have A : ∀ a₁ b₁, (single x r).sum (λ a₂ b₂, ite (a₁ * a₂ = z) (b₁ * b₂) 0) =
  ite (a₁ * x = z) (b₁ * r) 0,
from λ a₁ b₁, sum_single_index $ by simp,
calc (f * single x r) z = sum f (λ a b, if (a = y) then (b * r) else 0) :
  -- different `decidable` instances make it not trivial
  by { simp only [mul_apply, A, H], congr, funext, split_ifs; refl }
... = if y ∈ f.support then f y * r else 0 : f.support.sum_ite_eq' _ _
... = f y * r : by split_ifs with h; simp at h; simp [h]

lemma mul_single_one_apply (f : monoid_algebra k G) (r : k) (x : G) :
  (f * single 1 r) x = f x * r :=
f.mul_single_apply_aux $ λ a, by rw [mul_one]

lemma single_mul_apply_aux (f : monoid_algebra k G) {r : k} {x y z : G}
  (H : ∀ a, x * a = y ↔ a = z) :
  (single x r * f) y = r * f z :=
have f.sum (λ a b, ite (x * a = y) (0 * b) 0) = 0, by simp,
calc (single x r * f) y = sum f (λ a b, ite (x * a = y) (r * b) 0) :
  (mul_apply _ _ _).trans $ sum_single_index this
... = f.sum (λ a b, ite (a = z) (r * b) 0) :
  by { simp only [H], congr, ext; split_ifs; refl  }
... = if z ∈ f.support then (r * f z) else 0 : f.support.sum_ite_eq' _ _
... = _ : by split_ifs with h; simp at h; simp [h]

lemma single_one_mul_apply (f : monoid_algebra k G) (r : k) (x : G) :
  (single 1 r * f) x = r * f x :=
f.single_mul_apply_aux $ λ a, by rw [one_mul]

end

instance [comm_semiring k] [comm_monoid G] : comm_semiring (monoid_algebra k G) :=
{ mul_comm := assume f g,
  begin
    simp only [mul_def, finsupp.sum, mul_comm],
    rw [finset.sum_comm],
    simp only [mul_comm]
  end,
  .. monoid_algebra.semiring }

instance [ring k] : has_neg (monoid_algebra k G) :=
by apply_instance

instance [ring k] [monoid G] : ring (monoid_algebra k G) :=
{ neg := has_neg.neg,
  add_left_neg := add_left_neg,
  .. monoid_algebra.semiring }

instance [comm_ring k] [comm_monoid G] : comm_ring (monoid_algebra k G) :=
{ mul_comm := mul_comm, .. monoid_algebra.ring}

instance [semiring k] : has_scalar k (monoid_algebra k G) :=
finsupp.has_scalar

instance [semiring k] : semimodule k (monoid_algebra k G) :=
finsupp.semimodule G k

instance [ring k] : module k (monoid_algebra k G) :=
finsupp.module G k

instance [comm_semiring k] [monoid G] : algebra k (monoid_algebra k G) :=
{ to_fun    := single 1,
  map_one'  := rfl,
  map_mul'  := λ x y, by rw [single_mul_single, one_mul],
  map_zero' := single_zero,
  map_add'  := λ x y, single_add,
  smul_def' := λ r a, ext (λ _, smul_apply.trans (single_one_mul_apply _ _ _).symm),
  commutes' := λ r f, ext $ λ _, by rw [single_one_mul_apply, mul_single_one_apply, mul_comm] }

@[simp] lemma coe_algebra_map [comm_semiring k] [monoid G] :
  (algebra_map k (monoid_algebra k G) : k → monoid_algebra k G) = single 1 :=
rfl

<<<<<<< HEAD
@[simp] lemma smul_single [semiring k] (r : k) (a : G) (b : k) :
  r • single a b = single a (r * b) :=
finsupp.smul_single _ _ _

=======
>>>>>>> d40662f5
lemma single_eq_algebra_map_mul_of [comm_semiring k] [monoid G] (a : G) (b : k) :
  single a b = (algebra_map k (monoid_algebra k G) : k → monoid_algebra k G) b * of k G a :=
by simp

<<<<<<< HEAD
=======
instance [group G] [semiring k] :
  distrib_mul_action G (monoid_algebra k G) :=
finsupp.comap_distrib_mul_action_self

>>>>>>> d40662f5
section lift

variables (k G) [comm_semiring k] [monoid G] (R : Type u₃) [semiring R] [algebra k R]

/-- Any monoid homomorphism `G →* R` can be lifted to an algebra homomorphism
`monoid_algebra k G →ₐ[k] R`. -/
def lift : (G →* R) ≃ (monoid_algebra k G →ₐ[k] R) :=
{ inv_fun := λ f, (f : monoid_algebra k G →* R).comp (of k G),
  to_fun := λ F, { to_fun := λ f, f.sum (λ a b, b • F a),
    map_one' := by { rw [one_def, sum_single_index, one_smul, F.map_one], apply zero_smul },
    map_mul' :=
      begin
        intros f g,
        rw [mul_def, finsupp.sum_mul, finsupp.sum_sum_index];
          try { intros, simp only [zero_smul, add_smul], done },
        refine finset.sum_congr rfl (λ a ha, _), simp only [],
        rw [finsupp.mul_sum, finsupp.sum_sum_index];
          try { intros, simp only [zero_smul, add_smul], done },
        refine finset.sum_congr rfl (λ a' ha', _), simp only [],
        rw [sum_single_index, F.map_mul, algebra.mul_smul_comm, algebra.smul_mul_assoc,
          smul_smul, mul_comm],
        apply zero_smul
      end,
    map_zero' := sum_zero_index,
    map_add' := λ f g, by rw [sum_add_index]; intros; simp only [zero_smul, add_smul],
    commutes' := λ r, by rw [coe_algebra_map, sum_single_index, F.map_one, algebra.smul_def,
      mul_one]; apply zero_smul },
<<<<<<< HEAD
  left_inv := λ f, by { ext x, dsimp, rw [sum_single_index, one_smul], apply zero_smul},
  right_inv := λ F,
    begin
      ext f, dsimp,
      conv_rhs { rw ← f.sum_single },
      simp only [← F.map_smul, finsupp.sum, ← F.map_sum, smul_single, mul_one]
=======
  left_inv := λ f, begin ext x, simp [sum_single_index] end,
  right_inv := λ F,
    begin
      ext f,
      conv_rhs { rw ← f.sum_single },
      simp [← F.map_smul, finsupp.sum, ← F.map_sum]
>>>>>>> d40662f5
    end }

variables {k G R}

lemma lift_apply (F : G →* R) (f : monoid_algebra k G) :
  lift k G R F f = f.sum (λ a b, b • F a) := rfl

@[simp] lemma lift_symm_apply (F : monoid_algebra k G →ₐ[k] R) (x : G) :
  (lift k G R).symm F x = F (single x 1) := rfl

lemma lift_of (F : G →* R) (x) :
<<<<<<< HEAD
  lift k G R F (single x 1) = F x :=
by rw [← lift_symm_apply, equiv.symm_apply_apply]

@[simp] lemma lift_single (F : G →* R) (a b) :
  lift k G R F (single a b) = b • F a :=
by conv_lhs { rw [← mul_one b, ← smul_single, alg_hom.map_smul, lift_of] }
=======
  lift k G R F (of k G x) = F x :=
by rw [of_apply, ← lift_symm_apply, equiv.symm_apply_apply]

@[simp] lemma lift_single (F : G →* R) (a b) :
  lift k G R F (single a b) = b • F a :=
by rw [single_eq_algebra_map_mul_of, ← algebra.smul_def, alg_hom.map_smul, lift_of]
>>>>>>> d40662f5

lemma lift_unique' (F : monoid_algebra k G →ₐ[k] R) :
  F = lift k G R ((F : monoid_algebra k G →* R).comp (of k G)) :=
((lift k G R).apply_symm_apply F).symm

/-- Decomposition of a `k`-algebra homomorphism from `monoid_algebra k G` by
its values on `F (single a 1)`. -/
lemma lift_unique (F : monoid_algebra k G →ₐ[k] R) (f : monoid_algebra k G) :
  F f = f.sum (λ a b, b • F (single a 1)) :=
by conv_lhs { rw lift_unique' F, simp [lift_apply] }

/-- A `k`-algebra homomorphism from `monoid_algebra k G` is uniquely defined by its
values on the functions `single a 1`. -/
lemma alg_hom_ext ⦃φ₁ φ₂ : monoid_algebra k G →ₐ[k] R⦄
  (h : ∀ x, φ₁ (single x 1) = φ₂ (single x 1)) : φ₁ = φ₂ :=
(lift k G R).symm.injective $ monoid_hom.ext h

end lift

<<<<<<< HEAD
=======
-- TODO we should prove here that G and k commute;
-- presumably a `linear_mul_action` typeclass is in order
>>>>>>> d40662f5

universe ui
variable {ι : Type ui}

lemma prod_single [comm_semiring k] [comm_monoid G]
  {s : finset ι} {a : ι → G} {b : ι → k} :
  s.prod (λi, single (a i) (b i)) = single (s.prod a) (s.prod b) :=
finset.induction_on s rfl $ λ a s has ih, by rw [prod_insert has, ih,
  single_mul_single, prod_insert has, prod_insert has]

section -- We now prove some additional statements that hold for group algebras.
variables [semiring k] [group G]

@[simp]
lemma mul_single_apply (f : monoid_algebra k G) (r : k) (x y : G) :
  (f * single x r) y = f (y * x⁻¹) * r :=
f.mul_single_apply_aux $ λ a, eq_mul_inv_iff_mul_eq.symm

@[simp]
lemma single_mul_apply (r : k) (x : G) (f : monoid_algebra k G) (y : G) :
  (single x r * f) y = r * f (x⁻¹ * y) :=
f.single_mul_apply_aux $ λ z, eq_inv_mul_iff_mul_eq.symm

lemma mul_apply_left (f g : monoid_algebra k G) (x : G) :
  (f * g) x = (f.sum $ λ a b, b * (g (a⁻¹ * x))) :=
calc (f * g) x = sum f (λ a b, (single a (f a) * g) x) :
  by rw [← finsupp.sum_apply, ← finsupp.sum_mul, f.sum_single]
... = _ : by simp only [single_mul_apply, finsupp.sum]


-- If we'd assumed `comm_semiring`, we could deduce this from `mul_apply_left`.
lemma mul_apply_right (f g : monoid_algebra k G) (x : G) :
  (f * g) x = (g.sum $ λa b, (f (x * a⁻¹)) * b) :=
calc (f * g) x = sum g (λ a b, (f * single a (g a)) x) :
  by rw [← finsupp.sum_apply, ← finsupp.mul_sum, g.sum_single]
... = _ : by simp only [mul_single_apply, finsupp.sum]

end

end monoid_algebra

section
variables [semiring k]

/--
The monoid algebra over a semiring `k` generated by the additive monoid `G`.
It is the type of finite formal `k`-linear combinations of terms of `G`,
endowed with the convolution product.
-/
@[derive [inhabited, add_comm_monoid]]
def add_monoid_algebra := G →₀ k

end

namespace add_monoid_algebra

variables {k G}
local attribute [reducible] add_monoid_algebra

section
variables [semiring k] [add_monoid G]

/-- The product of `f g : add_monoid_algebra k G` is the finitely supported function
  whose value at `a` is the sum of `f x * g y` over all pairs `x, y`
  such that `x + y = a`. (Think of the product of multivariate
  polynomials where `α` is the additive monoid of monomial exponents.) -/
instance : has_mul (add_monoid_algebra k G) :=
⟨λf g, f.sum $ λa₁ b₁, g.sum $ λa₂ b₂, single (a₁ + a₂) (b₁ * b₂)⟩

lemma mul_def {f g : add_monoid_algebra k G} :
  f * g = (f.sum $ λa₁ b₁, g.sum $ λa₂ b₂, single (a₁ + a₂) (b₁ * b₂)) :=
rfl

lemma mul_apply (f g : add_monoid_algebra k G) (x : G) :
  (f * g) x = (f.sum $ λa₁ b₁, g.sum $ λa₂ b₂, if a₁ + a₂ = x then b₁ * b₂ else 0) :=
begin
  rw [mul_def],
  simp only [finsupp.sum_apply, single_apply],
end

lemma support_mul (a b : add_monoid_algebra k G) :
  (a * b).support ⊆ a.support.bind (λa₁, b.support.bind $ λa₂, {a₁ + a₂}) :=
subset.trans support_sum $ bind_mono $ assume a₁ _,
  subset.trans support_sum $ bind_mono $ assume a₂ _, support_single_subset

/-- The unit of the multiplication is `single 1 1`, i.e. the function
  that is `1` at `0` and zero elsewhere. -/
instance : has_one (add_monoid_algebra k G) :=
⟨single 0 1⟩

lemma one_def : (1 : add_monoid_algebra k G) = single 0 1 :=
rfl

-- TODO: the simplifier unfolds 0 in the instance proof!
private lemma zero_mul (f : add_monoid_algebra k G) : 0 * f = 0 :=
by simp only [mul_def, sum_zero_index]

private lemma mul_zero (f : add_monoid_algebra k G) : f * 0 = 0 :=
by simp only [mul_def, sum_zero_index, sum_zero]

private lemma left_distrib (a b c : add_monoid_algebra k G) : a * (b + c) = a * b + a * c :=
by simp only [mul_def, sum_add_index, mul_add, _root_.mul_zero, single_zero, single_add,
  eq_self_iff_true, forall_true_iff, forall_3_true_iff, sum_add]

private lemma right_distrib (a b c : add_monoid_algebra k G) : (a + b) * c = a * c + b * c :=
by simp only [mul_def, sum_add_index, add_mul, _root_.mul_zero, _root_.zero_mul, single_zero,
  single_add, eq_self_iff_true, forall_true_iff, forall_3_true_iff, sum_zero, sum_add]

instance : semiring (add_monoid_algebra k G) :=
{ one       := 1,
  mul       := (*),
  one_mul   := assume f, by simp only [mul_def, one_def, sum_single_index, _root_.zero_mul,
    single_zero, sum_zero, zero_add, one_mul, sum_single],
  mul_one   := assume f, by simp only [mul_def, one_def, sum_single_index, _root_.mul_zero,
    single_zero, sum_zero, add_zero, mul_one, sum_single],
  zero_mul  := zero_mul,
  mul_zero  := mul_zero,
  mul_assoc := assume f g h, by simp only [mul_def, sum_sum_index, sum_zero_index, sum_add_index,
    sum_single_index, single_zero, single_add, eq_self_iff_true, forall_true_iff, forall_3_true_iff,
    add_mul, mul_add, add_assoc, mul_assoc, _root_.zero_mul, _root_.mul_zero, sum_zero, sum_add],
  left_distrib  := left_distrib,
  right_distrib := right_distrib,
  .. finsupp.add_comm_monoid }

lemma single_mul_single {a₁ a₂ : G} {b₁ b₂ : k} :
  (single a₁ b₁ : add_monoid_algebra k G) * single a₂ b₂ = single (a₁ + a₂) (b₁ * b₂) :=
(sum_single_index (by simp only [_root_.zero_mul, single_zero, sum_zero])).trans
  (sum_single_index (by rw [_root_.mul_zero, single_zero]))

section

variables (k G)

/-- Embedding of a monoid into its monoid algebra. -/
def of : multiplicative G →* add_monoid_algebra k G :=
{ to_fun := λ a, single a 1,
  map_one' := rfl,
  map_mul' := λ a b, by { rw [single_mul_single, one_mul], refl } }

end

@[simp] lemma of_apply (a : G) : of k G a = single a 1 := rfl

lemma mul_single_apply_aux (f : add_monoid_algebra k G) (r : k)
  (x y z : G) (H : ∀ a, a + x = z ↔ a = y) :
  (f * single x r) z = f y * r :=
have A : ∀ a₁ b₁, (single x r).sum (λ a₂ b₂, ite (a₁ + a₂ = z) (b₁ * b₂) 0) =
  ite (a₁ + x = z) (b₁ * r) 0,
from λ a₁ b₁, sum_single_index $ by simp,
calc (f * single x r) z = sum f (λ a b, if (a = y) then (b * r) else 0) :
  -- different `decidable` instances make it not trivial
  by { simp only [mul_apply, A, H], congr, funext, split_ifs; refl }
... = if y ∈ f.support then f y * r else 0 : f.support.sum_ite_eq' _ _
... = f y * r : by split_ifs with h; simp at h; simp [h]

lemma mul_single_zero_apply (f : add_monoid_algebra k G) (r : k) (x : G) :
  (f * single 0 r) x = f x * r :=
f.mul_single_apply_aux r _ _ _ $ λ a, by rw [add_zero]

lemma single_mul_apply_aux (f : add_monoid_algebra k G) (r : k) (x y z : G)
  (H : ∀ a, x + a = y ↔ a = z) :
  (single x r * f) y = r * f z :=
have f.sum (λ a b, ite (x + a = y) (0 * b) 0) = 0, by simp,
calc (single x r * f) y = sum f (λ a b, ite (x + a = y) (r * b) 0) :
  (mul_apply _ _ _).trans $ sum_single_index this
... = f.sum (λ a b, ite (a = z) (r * b) 0) :
  by { simp only [H], congr, ext; split_ifs; refl  }
... = if z ∈ f.support then (r * f z) else 0 : f.support.sum_ite_eq' _ _
... = _ : by split_ifs with h; simp at h; simp [h]

lemma single_zero_mul_apply (f : add_monoid_algebra k G) (r : k) (x : G) :
  (single 0 r * f) x = r * f x :=
f.single_mul_apply_aux r _ _ _ $ λ a, by rw [zero_add]


end

instance [comm_semiring k] [add_comm_monoid G] : comm_semiring (add_monoid_algebra k G) :=
{ mul_comm := assume f g,
  begin
    simp only [mul_def, finsupp.sum, mul_comm],
    rw [finset.sum_comm],
    simp only [add_comm]
  end,
  .. add_monoid_algebra.semiring }

instance [ring k] : has_neg (add_monoid_algebra k G) :=
by apply_instance

instance [ring k] [add_monoid G] : ring (add_monoid_algebra k G) :=
{ neg := has_neg.neg,
  add_left_neg := add_left_neg,
  .. add_monoid_algebra.semiring }

instance [comm_ring k] [add_comm_monoid G] : comm_ring (add_monoid_algebra k G) :=
{ mul_comm := mul_comm, .. add_monoid_algebra.ring}

instance [semiring k] : has_scalar k (add_monoid_algebra k G) :=
finsupp.has_scalar

instance [semiring k] : semimodule k (add_monoid_algebra k G) :=
finsupp.semimodule G k

instance [ring k] : module k (add_monoid_algebra k G) :=
finsupp.module G k

instance [comm_semiring k] [add_monoid G] : algebra k (add_monoid_algebra k G) :=
{ to_fun := single 0,
  map_one' := rfl,
  map_mul' := λ x y, by rw [single_mul_single, zero_add],
  map_zero' := single_zero,
  map_add' := λ x y, single_add,
  smul_def' := λ r a, by { ext x, exact smul_apply.trans (single_zero_mul_apply _ _ _).symm },
  commutes' := λ r f, show single 0 r * f = f * single 0 r,
    by ext; rw [single_zero_mul_apply, mul_single_zero_apply, mul_comm] }

@[simp] lemma coe_algebra_map [comm_semiring k] [add_monoid G] :
  (algebra_map k (add_monoid_algebra k G) : k → add_monoid_algebra k G) = single 0 :=
rfl

/-- Any monoid homomorphism `multiplicative G →* R` can be lifted to an algebra homomorphism
`add_monoid_algebra k G →ₐ[k] R`. -/
def lift [comm_semiring k] [add_monoid G] {R : Type u₃} [semiring R] [algebra k R] :
  (multiplicative G →* R) ≃ (add_monoid_algebra k G →ₐ[k] R) :=
{ inv_fun := λ f, ((f : add_monoid_algebra k G →+* R) : add_monoid_algebra k G →* R).comp (of k G),
  to_fun := λ F, { to_fun := λ f, f.sum (λ a b, b • F a),
    map_one' := by { rw [one_def, sum_single_index, one_smul], erw [F.map_one], apply zero_smul },
    map_mul' :=
      begin
        intros f g,
        rw [mul_def, finsupp.sum_mul, finsupp.sum_sum_index];
          try { intros, simp only [zero_smul, add_smul], done },
        refine finset.sum_congr rfl (λ a ha, _), simp only [],
        rw [finsupp.mul_sum, finsupp.sum_sum_index];
          try { intros, simp only [zero_smul, add_smul], done },
        refine finset.sum_congr rfl (λ a' ha', _), simp only [],
        rw [sum_single_index],
        erw [F.map_mul],
        rw [algebra.mul_smul_comm, algebra.smul_mul_assoc, smul_smul, mul_comm],
        apply zero_smul
      end,
    map_zero' := sum_zero_index,
    map_add' := λ f g, by rw [sum_add_index]; intros; simp only [zero_smul, add_smul],
    commutes' := λ r,
    begin
      rw [coe_algebra_map, sum_single_index],
      erw [F.map_one],
      rw [algebra.smul_def, mul_one],
      apply zero_smul
    end, },
  left_inv := λ f, begin ext x, simp [sum_single_index] end,
  right_inv := λ F,
    begin
      ext f,
      conv_rhs { rw ← f.sum_single },
      simp [← F.map_smul, finsupp.sum, ← F.map_sum]
    end }

-- It is hard to state the equivalent of `distrib_mul_action G (monoid_algebra k G)`
-- because we've never discussed actions of additive groups.

universe ui
variable {ι : Type ui}

lemma prod_single [comm_semiring k] [add_comm_monoid G]
  {s : finset ι} {a : ι → G} {b : ι → k} :
  s.prod (λi, single (a i) (b i)) = single (s.sum a) (s.prod b) :=
finset.induction_on s rfl $ λ a s has ih, by rw [prod_insert has, ih,
  single_mul_single, sum_insert has, prod_insert has]

end add_monoid_algebra<|MERGE_RESOLUTION|>--- conflicted
+++ resolved
@@ -247,24 +247,14 @@
   (algebra_map k (monoid_algebra k G) : k → monoid_algebra k G) = single 1 :=
 rfl
 
-<<<<<<< HEAD
-@[simp] lemma smul_single [semiring k] (r : k) (a : G) (b : k) :
-  r • single a b = single a (r * b) :=
-finsupp.smul_single _ _ _
-
-=======
->>>>>>> d40662f5
 lemma single_eq_algebra_map_mul_of [comm_semiring k] [monoid G] (a : G) (b : k) :
   single a b = (algebra_map k (monoid_algebra k G) : k → monoid_algebra k G) b * of k G a :=
 by simp
 
-<<<<<<< HEAD
-=======
 instance [group G] [semiring k] :
   distrib_mul_action G (monoid_algebra k G) :=
 finsupp.comap_distrib_mul_action_self
 
->>>>>>> d40662f5
 section lift
 
 variables (k G) [comm_semiring k] [monoid G] (R : Type u₃) [semiring R] [algebra k R]
@@ -292,21 +282,12 @@
     map_add' := λ f g, by rw [sum_add_index]; intros; simp only [zero_smul, add_smul],
     commutes' := λ r, by rw [coe_algebra_map, sum_single_index, F.map_one, algebra.smul_def,
       mul_one]; apply zero_smul },
-<<<<<<< HEAD
-  left_inv := λ f, by { ext x, dsimp, rw [sum_single_index, one_smul], apply zero_smul},
-  right_inv := λ F,
-    begin
-      ext f, dsimp,
-      conv_rhs { rw ← f.sum_single },
-      simp only [← F.map_smul, finsupp.sum, ← F.map_sum, smul_single, mul_one]
-=======
   left_inv := λ f, begin ext x, simp [sum_single_index] end,
   right_inv := λ F,
     begin
       ext f,
       conv_rhs { rw ← f.sum_single },
       simp [← F.map_smul, finsupp.sum, ← F.map_sum]
->>>>>>> d40662f5
     end }
 
 variables {k G R}
@@ -318,21 +299,12 @@
   (lift k G R).symm F x = F (single x 1) := rfl
 
 lemma lift_of (F : G →* R) (x) :
-<<<<<<< HEAD
-  lift k G R F (single x 1) = F x :=
-by rw [← lift_symm_apply, equiv.symm_apply_apply]
-
-@[simp] lemma lift_single (F : G →* R) (a b) :
-  lift k G R F (single a b) = b • F a :=
-by conv_lhs { rw [← mul_one b, ← smul_single, alg_hom.map_smul, lift_of] }
-=======
   lift k G R F (of k G x) = F x :=
 by rw [of_apply, ← lift_symm_apply, equiv.symm_apply_apply]
 
 @[simp] lemma lift_single (F : G →* R) (a b) :
   lift k G R F (single a b) = b • F a :=
 by rw [single_eq_algebra_map_mul_of, ← algebra.smul_def, alg_hom.map_smul, lift_of]
->>>>>>> d40662f5
 
 lemma lift_unique' (F : monoid_algebra k G →ₐ[k] R) :
   F = lift k G R ((F : monoid_algebra k G →* R).comp (of k G)) :=
@@ -352,11 +324,8 @@
 
 end lift
 
-<<<<<<< HEAD
-=======
 -- TODO we should prove here that G and k commute;
 -- presumably a `linear_mul_action` typeclass is in order
->>>>>>> d40662f5
 
 universe ui
 variable {ι : Type ui}
