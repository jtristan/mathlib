/-
Copyright (c) 2018 Kenny Lau. All rights reserved.
Released under Apache 2.0 license as described in the file LICENSE.
Authors: Kenny Lau

Algebra over Commutative Ring (under category)
-/

import data.polynomial data.mv_polynomial
import data.complex.basic
import linear_algebra.tensor_product
import ring_theory.subring

noncomputable theory

universes u v w u₁ v₁

open lattice
open_locale tensor_product

/-- The category of R-algebras where R is a commutative
ring is the under category R ↓ CRing. In the categorical
setting we have a forgetful functor R-Alg ⥤ R-Mod.
However here it extends module in order to preserve
definitional equality in certain cases. -/
class algebra (R : Type u) (A : Type v) [comm_ring R] [ring A] extends has_scalar R A :=
(to_fun : R → A) [hom : is_ring_hom to_fun]
(commutes' : ∀ r x, x * to_fun r = to_fun r * x)
(smul_def' : ∀ r x, r • x = to_fun r * x)

attribute [instance] algebra.hom

def algebra_map {R : Type u} (A : Type v) [comm_ring R] [ring A] [algebra R A] (x : R) : A :=
algebra.to_fun A x

namespace algebra

variables {R : Type u} {S : Type v} {A : Type w}
variables [comm_ring R] [comm_ring S] [ring A] [algebra R A]

/-- The codomain of an algebra. -/
instance : has_scalar R A := infer_instance

include R

instance : is_ring_hom (algebra_map A : R → A) := algebra.hom _ A

variables (A)
@[simp] lemma map_add (r s : R) : algebra_map A (r + s) = algebra_map A r + algebra_map A s :=
is_ring_hom.map_add _

@[simp] lemma map_neg (r : R) : algebra_map A (-r) = -algebra_map A r :=
is_ring_hom.map_neg _

@[simp] lemma map_sub (r s : R) : algebra_map A (r - s) = algebra_map A r - algebra_map A s :=
is_ring_hom.map_sub _

@[simp] lemma map_mul (r s : R) : algebra_map A (r * s) = algebra_map A r * algebra_map A s :=
is_ring_hom.map_mul _

variables (R)
@[simp] lemma map_zero : algebra_map A (0 : R) = 0 :=
is_ring_hom.map_zero _

@[simp] lemma map_one : algebra_map A (1 : R) = 1 :=
is_ring_hom.map_one _
variables {R A}

/-- Creating an algebra from a morphism in CRing. -/
def of_ring_hom (i : R → S) (hom : is_ring_hom i) : algebra R S :=
{ smul := λ c x, i c * x,
  to_fun := i,
  commutes' := λ _ _, mul_comm _ _,
  smul_def' := λ c x, rfl }

theorem smul_def (r : R) (x : A) : r • x = algebra_map A r * x :=
algebra.smul_def' r x

theorem commutes (r : R) (x : A) : x * algebra_map A r = algebra_map A r * x :=
algebra.commutes' r x

theorem left_comm (r : R) (x y : A) : x * (algebra_map A r * y) = algebra_map A r * (x * y) :=
by rw [← mul_assoc, commutes, mul_assoc]

@[simp] lemma mul_smul_comm (s : R) (x y : A) :
  x * (s • y) = s • (x * y) :=
by rw [smul_def, smul_def, left_comm]

@[simp] lemma smul_mul_assoc (r : R) (x y : A) :
  (r • x) * y = r • (x * y) :=
by rw [smul_def, smul_def, mul_assoc]

instance to_module : module R A :=
{ one_smul := by simp [smul_def],
  mul_smul := by simp [smul_def, mul_assoc],
  smul_add := by simp [smul_def, mul_add],
  smul_zero := by simp [smul_def],
  add_smul := by simp [smul_def, add_mul],
  zero_smul := by simp [smul_def] }

omit R
instance {F : Type u} {K : Type v} [discrete_field F] [ring K] [algebra F K] :
  vector_space F K :=
@vector_space.mk F _ _ _ algebra.to_module

/-- R[X] is the generator of the category R-Alg. -/
instance polynomial (R : Type u) [comm_ring R] : algebra R (polynomial R) :=
{ to_fun := polynomial.C,
  commutes' := λ _ _, mul_comm _ _,
  smul_def' := λ c p, (polynomial.C_mul' c p).symm,
  .. polynomial.module }

instance polynomial' (R : Type u) (A : Type v) [comm_ring R] [comm_ring A] [algebra R A] :
  algebra R (polynomial A) :=
of_ring_hom (polynomial.C ∘ algebra_map A) (is_ring_hom.comp _ _)

/-- The algebra of multivariate polynomials. -/
instance mv_polynomial (R : Type u) [comm_ring R]
  (ι : Type v) : algebra R (mv_polynomial ι R) :=
{ to_fun := mv_polynomial.C,
  commutes' := λ _ _, mul_comm _ _,
  smul_def' := λ c p, (mv_polynomial.C_mul' c p).symm,
  .. mv_polynomial.module }

instance mv_polynomial' (R : Type u) (A : Type v) [comm_ring R] [comm_ring A] [algebra R A]
  (ι : Type w) : algebra R (mv_polynomial ι A) :=
of_ring_hom (mv_polynomial.C ∘ algebra_map A) (is_ring_hom.comp _ _)

/-- Creating an algebra from a subring. This is the dual of ring extension. -/
instance of_subring (S : set R) [is_subring S] : algebra S R :=
of_ring_hom subtype.val ⟨rfl, λ _ _, rfl, λ _ _, rfl⟩

variables (R A)
/-- The multiplication in an algebra is a bilinear map. -/
def lmul : A →ₗ A →ₗ A :=
linear_map.mk₂ R (*)
  (λ x y z, add_mul x y z)
  (λ c x y, by rw [smul_def, smul_def, mul_assoc _ x y])
  (λ x y z, mul_add x y z)
  (λ c x y, by rw [smul_def, smul_def, left_comm])

set_option class.instance_max_depth 39
def lmul_left (r : A) : A →ₗ A :=
lmul R A r

def lmul_right (r : A) : A →ₗ A :=
(lmul R A).flip r

variables {R A}

@[simp] lemma lmul_apply (p q : A) : lmul R A p q = p * q := rfl
@[simp] lemma lmul_left_apply (p q : A) : lmul_left R A p q = p * q := rfl
@[simp] lemma lmul_right_apply (p q : A) : lmul_right R A p q = q * p := rfl

end algebra

set_option old_structure_cmd true
/-- Defining the homomorphism in the category R-Alg. -/
structure alg_hom (R : Type u) (A : Type v) (B : Type w)
  [comm_ring R] [ring A] [ring B] [algebra R A] [algebra R B] extends ring_hom A B :=
(commutes' : ∀ r : R, to_fun (algebra_map A r) = algebra_map B r)

infixr ` →ₐ `:25 := alg_hom _
notation A ` →ₐ[`:25 R `] ` B := alg_hom R A B

namespace alg_hom

variables {R : Type u} {A : Type v} {B : Type w} {C : Type u₁} {D : Type v₁}
variables {rR : comm_ring R} {rA : ring A} {rB : ring B} {rC : ring C} {rD : ring D}
variables {aA : algebra R A} {aB : algebra R B} {aC : algebra R C} {aD : algebra R D}
include R rR rA rB aA aB
<<<<<<< HEAD

instance : has_coe_to_fun (A →ₐ[R] B) := ⟨_, λ f, f.to_fun⟩

=======

instance : has_coe_to_fun (A →ₐ[R] B) := ⟨_, λ f, f.to_fun⟩

>>>>>>> d5de8037
instance : has_coe (A →ₐ[R] B) (A →+* B) := ⟨alg_hom.to_ring_hom⟩

variables (φ : A →ₐ[R] B)

instance : is_ring_hom ⇑φ := ring_hom.is_ring_hom φ.to_ring_hom

@[extensionality]
theorem ext {φ₁ φ₂ : A →ₐ[R] B} (H : ∀ x, φ₁ x = φ₂ x) : φ₁ = φ₂ :=
by cases φ₁; cases φ₂; congr' 1; ext; apply H

theorem commutes (r : R) : φ (algebra_map A r) = algebra_map B r := φ.commutes' r

@[simp] lemma map_add (r s : A) : φ (r + s) = φ r + φ s :=
is_ring_hom.map_add _

@[simp] lemma map_zero : φ 0 = 0 :=
is_ring_hom.map_zero _

@[simp] lemma map_neg (x) : φ (-x) = -φ x :=
is_ring_hom.map_neg _

@[simp] lemma map_sub (x y) : φ (x - y) = φ x - φ y :=
is_ring_hom.map_sub _

@[simp] lemma map_mul (x y) : φ (x * y) = φ x * φ y :=
is_ring_hom.map_mul _

@[simp] lemma map_one : φ 1 = 1 :=
is_ring_hom.map_one _

/-- R-Alg ⥤ R-Mod -/
def to_linear_map : A →ₗ B :=
{ to_fun := φ,
  add := φ.map_add,
  smul := λ (c : R) x, by rw [algebra.smul_def, φ.map_mul, φ.commutes c, algebra.smul_def] }

@[simp] lemma to_linear_map_apply (p : A) : φ.to_linear_map p = φ p := rfl

theorem to_linear_map_inj {φ₁ φ₂ : A →ₐ[R] B} (H : φ₁.to_linear_map = φ₂.to_linear_map) : φ₁ = φ₂ :=
ext $ λ x, show φ₁.to_linear_map x = φ₂.to_linear_map x, by rw H

variables (R A)
omit rB aB
variables [rR] [rA] [aA]
protected def id : A →ₐ[R] A :=
{ commutes' := λ _, rfl,
  ..ring_hom.id A  }
variables {R A rR rA aA}

@[simp] lemma id_to_linear_map :
  (alg_hom.id R A).to_linear_map = @linear_map.id R A _ _ _ := rfl

@[simp] lemma id_apply (p : A) : alg_hom.id R A p = p := rfl

include rB rC aB aC

def comp (φ₁ : B →ₐ[R] C) (φ₂ : A →ₐ[R] B) : A →ₐ[R] C :=
{ commutes' := λ r : R, by rw [← φ₁.commutes, ← φ₂.commutes]; refl,
  .. φ₁.to_ring_hom.comp ↑φ₂ }

@[simp] lemma comp_to_linear_map (f : A →ₐ[R] B) (g : B →ₐ[R] C) :
  (g.comp f).to_linear_map = g.to_linear_map.comp f.to_linear_map := rfl

@[simp] lemma comp_apply (φ₁ : B →ₐ[R] C) (φ₂ : A →ₐ[R] B) (p : A) :
  φ₁.comp φ₂ p = φ₁ (φ₂ p) := rfl

omit rC aC

@[simp] theorem comp_id : φ.comp (alg_hom.id R A) = φ :=
ext $ λ x, rfl

@[simp] theorem id_comp : (alg_hom.id R B).comp φ = φ :=
ext $ λ x, rfl

include rC aC rD aD

theorem comp_assoc (φ₁ : C →ₐ[R] D) (φ₂ : B →ₐ[R] C) (φ₃ : A →ₐ[R] B) :
  (φ₁.comp φ₂).comp φ₃ = φ₁.comp (φ₂.comp φ₃) :=
ext $ λ x, rfl

end alg_hom

namespace algebra

variables (R : Type u) (S : Type v) (A : Type w)
variables [comm_ring R] [comm_ring S] [ring A] [algebra R S] [algebra S A]
include R S A
def comap : Type w := A
def comap.to_comap : A → comap R S A := id
def comap.of_comap : comap R S A → A := id
omit R S A

instance comap.ring : ring (comap R S A) := _inst_3
instance comap.comm_ring (R : Type u) (S : Type v) (A : Type w)
  [comm_ring R] [comm_ring S] [comm_ring A] [algebra R S] [algebra S A] :
  comm_ring (comap R S A) := _inst_8
instance comap.module : module S (comap R S A) := show module S A, by apply_instance
instance comap.has_scalar : has_scalar S (comap R S A) := show has_scalar S A, by apply_instance

set_option class.instance_max_depth 40

/-- R ⟶ S induces S-Alg ⥤ R-Alg -/
instance comap.algebra : algebra R (comap R S A) :=
{ smul := λ r x, (algebra_map S r • x : A),
  to_fun := (algebra_map A : S → A) ∘ algebra_map S,
  hom := by letI : is_ring_hom (algebra_map A) := _inst_5.hom; apply_instance,
  commutes' := λ r x, algebra.commutes _ _,
  smul_def' := λ _ _, algebra.smul_def _ _ }

def to_comap : S →ₐ[R] comap R S A :=
{ commutes' := λ r, rfl,
  ..ring_hom.of (algebra_map A : S → A) }

theorem to_comap_apply (x) : to_comap R S A x = (algebra_map A : S → A) x := rfl

end algebra

namespace alg_hom

variables {R : Type u} {S : Type v} {A : Type w} {B : Type u₁}
variables [comm_ring R] [comm_ring S] [ring A] [ring B]
variables [algebra R S] [algebra S A] [algebra S B] (φ : A →ₐ[S] B)
include R

/-- R ⟶ S induces S-Alg ⥤ R-Alg -/
def comap : algebra.comap R S A →ₐ[R] algebra.comap R S B :=
{ commutes' := λ r, φ.commutes (algebra_map S r)
  ..φ }

end alg_hom

namespace polynomial

variables (R : Type u) (A : Type v)
variables [comm_ring R] [comm_ring A] [algebra R A]
variables (x : A)

/-- A → Hom[R-Alg](R[X],A) -/
def aeval : polynomial R →ₐ[R] A :=
{ commutes' := λ r, eval₂_C _ _,
  ..ring_hom.of (eval₂ (algebra_map A) x) }

theorem aeval_def (p : polynomial R) : aeval R A x p = eval₂ (algebra_map A) x p := rfl

instance aeval.is_ring_hom : is_ring_hom (aeval R A x) :=
by apply_instance

theorem eval_unique (φ : polynomial R →ₐ[R] A) (p) :
  φ p = eval₂ (algebra_map A) (φ X) p :=
begin
  apply polynomial.induction_on p,
  { intro r, rw eval₂_C, exact φ.commutes r },
  { intros f g ih1 ih2,
    rw [is_ring_hom.map_add φ, ih1, ih2, eval₂_add] },
  { intros n r ih,
    rw [pow_succ', ← mul_assoc, is_ring_hom.map_mul φ, eval₂_mul (algebra_map A : R → A), eval₂_X, ih] }
end

end polynomial

namespace mv_polynomial

variables (R : Type u) (A : Type v)
variables [comm_ring R] [comm_ring A] [algebra R A]
variables (σ : set A)

/-- (ι → A) → Hom[R-Alg](R[ι],A) -/
def aeval : mv_polynomial σ R →ₐ[R] A :=
{ commutes' := λ r, eval₂_C _ _ _
  ..ring_hom.of (eval₂ (algebra_map A) subtype.val) }

theorem aeval_def (p : mv_polynomial σ R) : aeval R A σ p = eval₂ (algebra_map A) subtype.val p := rfl

instance aeval.is_ring_hom : is_ring_hom (aeval R A σ) :=
by apply_instance

variables (ι : Type w)

theorem eval_unique (φ : mv_polynomial ι R →ₐ[R] A) (p) :
  φ p = eval₂ (algebra_map A) (φ ∘ X) p :=
begin
  apply mv_polynomial.induction_on p,
  { intro r, rw eval₂_C, exact φ.commutes r },
  { intros f g ih1 ih2,
    rw [is_ring_hom.map_add φ, ih1, ih2, eval₂_add] },
  { intros p j ih,
    rw [is_ring_hom.map_mul φ, eval₂_mul, eval₂_X, ih] }
end

end mv_polynomial

namespace complex

instance algebra_over_reals : algebra ℝ ℂ :=
algebra.of_ring_hom coe $ by constructor; intros; simp [one_re]

instance : has_scalar ℝ ℂ := { smul := λ r c, ↑r * c}

end complex

structure subalgebra (R : Type u) (A : Type v)
  [comm_ring R] [ring A] [algebra R A] : Type v :=
(carrier : set A) [subring : is_subring carrier]
(range_le : set.range (algebra_map A : R → A) ≤ carrier)

attribute [instance] subalgebra.subring

namespace subalgebra

variables {R : Type u} {A : Type v}
variables [comm_ring R] [ring A] [algebra R A]
include R

instance : has_coe (subalgebra R A) (set A) :=
⟨λ S, S.carrier⟩

instance : has_mem A (subalgebra R A) :=
⟨λ x S, x ∈ S.carrier⟩

variables {A}
theorem mem_coe {x : A} {s : subalgebra R A} : x ∈ (s : set A) ↔ x ∈ s :=
iff.rfl

@[extensionality] theorem ext {S T : subalgebra R A}
  (h : ∀ x : A, x ∈ S ↔ x ∈ T) : S = T :=
by cases S; cases T; congr; ext x; exact h x

variables (S : subalgebra R A)

instance : is_subring (S : set A) := S.subring
instance : ring S := @@subtype.ring _ S.is_subring
instance (R : Type u) (A : Type v) {rR : comm_ring R} [comm_ring A]
  {aA : algebra R A} (S : subalgebra R A) : comm_ring S := @@subtype.comm_ring _ S.is_subring

instance algebra : algebra R S :=
{ smul := λ (c:R) x, ⟨c • x.1,
    by rw algebra.smul_def; exact @@is_submonoid.mul_mem _ S.2.2 (S.3 ⟨c, rfl⟩) x.2⟩,
  to_fun := λ r, ⟨algebra_map A r, S.range_le ⟨r, rfl⟩⟩,
  hom := ⟨subtype.eq $ algebra.map_one R A, λ x y, subtype.eq $ algebra.map_mul A x y,
    λ x y, subtype.eq $ algebra.map_add A x y⟩,
  commutes' := λ c x, subtype.eq $ by apply _inst_3.4,
  smul_def' := λ c x, subtype.eq $ by apply _inst_3.5 }

instance to_algebra (R : Type u) (A : Type v) [comm_ring R] [comm_ring A]
  [algebra R A] (S : subalgebra R A) : algebra S A :=
algebra.of_subring _

def val : S →ₐ[R] A :=
by refine_struct { to_fun := subtype.val }; intros; refl

def to_submodule : submodule R A :=
{ carrier := S.carrier,
  zero := (0:S).2,
  add := λ x y hx hy, (⟨x, hx⟩ + ⟨y, hy⟩ : S).2,
  smul := λ c x hx, (algebra.smul_def c x).symm ▸ (⟨algebra_map A c, S.range_le ⟨c, rfl⟩⟩ * ⟨x, hx⟩:S).2 }

instance coe_to_submodule : has_coe (subalgebra R A) (submodule R A) :=
⟨to_submodule⟩

instance to_submodule.is_subring : is_subring ((S : submodule R A) : set A) := S.2

instance : partial_order (subalgebra R A) :=
{ le := λ S T, S.carrier ≤ T.carrier,
  le_refl := λ _, le_refl _,
  le_trans := λ _ _ _, le_trans,
  le_antisymm := λ S T hst hts, ext $ λ x, ⟨@hst x, @hts x⟩ }

def comap {R : Type u} {S : Type v} {A : Type w}
  [comm_ring R] [comm_ring S] [ring A] [algebra R S] [algebra S A]
  (iSB : subalgebra S A) : subalgebra R (algebra.comap R S A) :=
{ carrier := (iSB : set A),
  subring := iSB.is_subring,
  range_le := λ a ⟨r, hr⟩, hr ▸ iSB.range_le ⟨_, rfl⟩ }

set_option class.instance_max_depth 48

def under {R : Type u} {A : Type v} [comm_ring R] [comm_ring A]
  {i : algebra R A} (S : subalgebra R A)
  (T : subalgebra S A) : subalgebra R A :=
{ carrier := T,
  range_le := (λ a ⟨r, hr⟩, hr ▸ T.range_le ⟨⟨algebra_map A r, S.range_le ⟨r, rfl⟩⟩, rfl⟩) }

end subalgebra

namespace alg_hom

variables {R : Type u} {A : Type v} {B : Type w}
variables [comm_ring R] [ring A] [ring B] [algebra R A] [algebra R B]
variables (φ : A →ₐ[R] B)

protected def range : subalgebra R B :=
{ carrier := set.range φ,
  subring :=
  { one_mem := ⟨1, φ.map_one⟩,
    mul_mem := λ y₁ y₂ ⟨x₁, hx₁⟩ ⟨x₂, hx₂⟩, ⟨x₁ * x₂, hx₁ ▸ hx₂ ▸ φ.map_mul x₁ x₂⟩ },
  range_le := λ y ⟨r, hr⟩, ⟨algebra_map A r, hr ▸ φ.commutes r⟩ }

end alg_hom

namespace algebra

variables {R : Type u} (A : Type v)
variables [comm_ring R] [ring A] [algebra R A]
include R

variables (R)
instance id : algebra R R :=
algebra.of_ring_hom id $ by apply_instance

def of_id : R →ₐ A :=
<<<<<<< HEAD
{ commutes' := λ _, rfl, ..ring_hom.of (algebra_map A) }
=======
{ commutes' := λ _, rfl, .. ring_hom.of (algebra_map A) }
>>>>>>> d5de8037
variables {R}

theorem of_id_apply (r) : of_id R A r = algebra_map A r := rfl

variables (R) {A}
def adjoin (s : set A) : subalgebra R A :=
{ carrier := ring.closure (set.range (algebra_map A : R → A) ∪ s),
  range_le := le_trans (set.subset_union_left _ _) ring.subset_closure }
variables {R}

protected lemma gc : galois_connection (adjoin R : set A → subalgebra R A) coe :=
λ s S, ⟨λ H, le_trans (le_trans (set.subset_union_right _ _) ring.subset_closure) H,
λ H, ring.closure_subset $ set.union_subset S.range_le H⟩

protected def gi : galois_insertion (adjoin R : set A → subalgebra R A) coe :=
{ choice := λ s hs, adjoin R s,
  gc := algebra.gc,
  le_l_u := λ S, (algebra.gc (S : set A) (adjoin R S)).1 $ le_refl _,
  choice_eq := λ _ _, rfl }

instance : complete_lattice (subalgebra R A) :=
galois_insertion.lift_complete_lattice algebra.gi

theorem mem_bot {x : A} : x ∈ (⊥ : subalgebra R A) ↔ x ∈ set.range (algebra_map A : R → A) :=
suffices (⊥ : subalgebra R A) = (of_id R A).range, by rw this; refl,
le_antisymm bot_le $ subalgebra.range_le _

theorem mem_top {x : A} : x ∈ (⊤ : subalgebra R A) :=
ring.mem_closure $ or.inr trivial

def to_top : A →ₐ[R] (⊤ : subalgebra R A) :=
by refine_struct { to_fun := λ x, (⟨x, mem_top⟩ : (⊤ : subalgebra R A)) }; intros; refl

end algebra

section int

variables (R : Type*) [comm_ring R]

/-- CRing ⥤ ℤ-Alg -/
def alg_hom_int
  {R : Type u} [comm_ring R] [algebra ℤ R]
  {S : Type v} [comm_ring S] [algebra ℤ S]
  (f : R → S) [is_ring_hom f] : R →ₐ[ℤ] S :=
{ commutes' := λ i, by change (ring_hom.of f).to_fun with f; exact
    int.induction_on i (by rw [algebra.map_zero, algebra.map_zero, is_ring_hom.map_zero f])
      (λ i ih, by rw [algebra.map_add, algebra.map_add, algebra.map_one, algebra.map_one];
        rw [is_ring_hom.map_add f, is_ring_hom.map_one f, ih])
      (λ i ih, by rw [algebra.map_sub, algebra.map_sub, algebra.map_one, algebra.map_one];
        rw [is_ring_hom.map_sub f, is_ring_hom.map_one f, ih]),
  ..ring_hom.of f }

/-- CRing ⥤ ℤ-Alg -/
instance algebra_int : algebra ℤ R :=
algebra.of_ring_hom coe $ by constructor; intros; simp

variables {R}
/-- CRing ⥤ ℤ-Alg -/
def subalgebra_of_subring (S : set R) [is_subring S] : subalgebra ℤ R :=
{ carrier := S, range_le := λ x ⟨i, h⟩, h ▸ int.induction_on i
    (by rw algebra.map_zero; exact is_add_submonoid.zero_mem _)
    (λ i hi, by rw [algebra.map_add, algebra.map_one]; exact is_add_submonoid.add_mem hi (is_submonoid.one_mem _))
    (λ i hi, by rw [algebra.map_sub, algebra.map_one]; exact is_add_subgroup.sub_mem _ _ _ hi (is_submonoid.one_mem _)) }

@[simp] lemma mem_subalgebra_of_subring {x : R} {S : set R} [is_subring S] :
  x ∈ subalgebra_of_subring S ↔ x ∈ S :=
iff.rfl

section span_int
open submodule

lemma span_int_eq_add_group_closure (s : set R) :
  ↑(span ℤ s) = add_group.closure s :=
set.subset.antisymm (λ x hx, span_induction hx
  (λ _, add_group.mem_closure)
  (is_add_submonoid.zero_mem _)
  (λ a b ha hb, is_add_submonoid.add_mem ha hb)
  (λ n a ha, by { erw [show n • a = gsmul n a, from (gsmul_eq_mul a n).symm],
    exact is_add_subgroup.gsmul_mem ha}))
  (add_group.closure_subset subset_span)

@[simp] lemma span_int_eq (s : set R) [is_add_subgroup s] :
  (↑(span ℤ s) : set R) = s :=
by rw [span_int_eq_add_group_closure, add_group.closure_add_subgroup]

end span_int

end int<|MERGE_RESOLUTION|>--- conflicted
+++ resolved
@@ -169,15 +169,9 @@
 variables {rR : comm_ring R} {rA : ring A} {rB : ring B} {rC : ring C} {rD : ring D}
 variables {aA : algebra R A} {aB : algebra R B} {aC : algebra R C} {aD : algebra R D}
 include R rR rA rB aA aB
-<<<<<<< HEAD
 
 instance : has_coe_to_fun (A →ₐ[R] B) := ⟨_, λ f, f.to_fun⟩
 
-=======
-
-instance : has_coe_to_fun (A →ₐ[R] B) := ⟨_, λ f, f.to_fun⟩
-
->>>>>>> d5de8037
 instance : has_coe (A →ₐ[R] B) (A →+* B) := ⟨alg_hom.to_ring_hom⟩
 
 variables (φ : A →ₐ[R] B)
@@ -488,11 +482,8 @@
 algebra.of_ring_hom id $ by apply_instance
 
 def of_id : R →ₐ A :=
-<<<<<<< HEAD
-{ commutes' := λ _, rfl, ..ring_hom.of (algebra_map A) }
-=======
 { commutes' := λ _, rfl, .. ring_hom.of (algebra_map A) }
->>>>>>> d5de8037
+
 variables {R}
 
 theorem of_id_apply (r) : of_id R A r = algebra_map A r := rfl
