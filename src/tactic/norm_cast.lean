/-
Copyright (c) 2019 Paul-Nicolas Madelaine. All rights reserved.
Released under Apache 2.0 license as described in the file LICENSE.
Authors: Paul-Nicolas Madelaine, Robert Y. Lewis

Normalizing casts inside expressions.
-/

import tactic.converter.interactive tactic.hint

/-!
# A tactic for normalizing casts inside expressions

This tactic normalizes casts inside expressions.
It can be thought of as a call to the simplifier with a specific set of lemmas to
move casts upwards in the expression.
It has special handling of numerals and a simple heuristic to help moving
casts "past" binary operators.
Contrary to simp, it should be safe to use as a non-terminating tactic.

The algorithm implemented here is described in the paper
<https://lean-forward.github.io/norm_cast/norm_cast.pdf>.

## Important definitions
* `tactic.interactive.norm_cast`
* `tactic.interactive.push_cast`
* `tactic.interactive.exact_mod_cast`
* `tactic.interactive.apply_mod_cast`
* `tactic.interactive.rw_mod_cast`
* `tactic.interactive.assumption_mod_cast`
-/

setup_tactic_parser

namespace tactic

/--
Runs `mk_instance` with a time limit.

This is a work around to the fact that in some cases
mk_instance times out instead of failing,
for example: `has_lift_t ℤ ℕ`

`mk_instance_fast` is used when we assume the type class search
should end instantly.
-/
meta def mk_instance_fast (e : expr) (timeout := 1000) : tactic expr :=
try_for timeout (mk_instance e)

end tactic

namespace norm_cast

open tactic expr

declare_trace norm_cast

/--
Output a trace message if `trace.norm_cast` is enabled.
-/
meta def trace_norm_cast {α} [has_to_tactic_format α] (msg : string) (a : α) : tactic unit :=
when_tracing `norm_cast $ do
a ← pp a,
trace ("[norm_cast] " ++ msg ++ a : format)

mk_simp_attribute push_cast "The `push_cast` simp attribute uses `norm_cast` lemmas
to move casts toward the leaf nodes of the expression."

/--
`label` is a type used to classify `norm_cast` lemmas.
* elim lemma:   LHS has 0 head coes and ≥ 1 internal coe
* move lemma:   LHS has 1 head coe and 0 internal coes,    RHS has 0 head coes and ≥ 1 internal coes
* squash lemma: LHS has ≥ 1 head coes and 0 internal coes, RHS has fewer head coes
-/
@[derive [decidable_eq, has_reflect, inhabited]]
inductive label
| elim   : label
| move   : label
| squash : label

namespace label

/-- Convert `label` into `string`. -/
protected def to_string : label → string
| elim   := "elim"
| move   := "move"
| squash := "squash"

instance : has_to_string label := ⟨label.to_string⟩
instance : has_repr label := ⟨label.to_string⟩
meta instance : has_to_format label := ⟨λ l, l.to_string⟩

/-- Convert `string` into `label`. -/
def of_string : string -> option label
| "elim" := some elim
| "move" := some move
| "squash" := some squash
| _ := none

end label

open label

/-- Count how many coercions are at the top of the expression. -/
meta def count_head_coes : expr → ℕ
| `(coe %%e) := count_head_coes e + 1
| `(coe_sort %%e) := count_head_coes e + 1
| `(coe_fn %%e) := count_head_coes e + 1
| _ := 0

/-- Count how many coercions are inside the expression, including the top ones. -/
meta def count_coes : expr → tactic ℕ
| `(coe %%e) := (+1) <$> count_coes e
| `(coe_sort %%e) := (+1) <$> count_coes e
| `(coe_fn %%e) := (+1) <$> count_coes e
| (app `(coe_fn %%e) x) := (+) <$> count_coes x <*> (+1) <$> count_coes e
| (expr.lam n bi t e) := do
  l ← mk_local' n bi t,
  count_coes $ e.instantiate_var l
| e := do
  as ← e.get_simp_args,
  list.sum <$> as.mmap count_coes

/-- Count how many coercions are inside the expression, excluding the top ones. -/
private meta def count_internal_coes (e : expr) : tactic ℕ := do
ncoes ← count_coes e,
pure $ ncoes - count_head_coes e

/--
Classifies a declaration of type `ty` as a `norm_cast` rule.
-/
meta def classify_type (ty : expr) : tactic label := do
(_, ty) ← mk_local_pis ty,
(lhs, rhs) ← match ty with
  | `(%%lhs = %%rhs) := pure (lhs, rhs)
  | `(%%lhs ↔ %%rhs) := pure (lhs, rhs)
  | _ := fail "norm_cast: lemma must be = or ↔"
  end,
lhs_coes ← count_coes lhs,
when (lhs_coes = 0) $ fail "norm_cast: badly shaped lemma, lhs must contain at least one coe",
let lhs_head_coes := count_head_coes lhs,
lhs_internal_coes ← count_internal_coes lhs,
let rhs_head_coes := count_head_coes rhs,
rhs_internal_coes ← count_internal_coes rhs,
if lhs_head_coes = 0 then
  return elim
else if lhs_head_coes = 1 then do
  when (rhs_head_coes ≠ 0) $ fail "norm_cast: badly shaped lemma, rhs can't start with coe",
  if rhs_internal_coes = 0 then
    return squash
  else
    return move
else if rhs_head_coes < lhs_head_coes then do
  return squash
else do
  fail "norm_cast: badly shaped shaped squash lemma, rhs must have fewer head coes than lhs"

/-- The cache for `norm_cast` attribute stores three `simp_lemma` objects. -/
meta structure norm_cast_cache :=
(up : simp_lemmas)
(down : simp_lemmas)
(squash : simp_lemmas)

/-- Empty `norm_cast_cache`. -/
meta def empty_cache : norm_cast_cache :=
{ up     := simp_lemmas.mk,
  down   := simp_lemmas.mk,
  squash := simp_lemmas.mk, }

meta instance : inhabited norm_cast_cache := ⟨empty_cache⟩

/-- `add_elim cache e` adds `e` as an `elim` lemma to `cache`. -/
meta def add_elim (cache : norm_cast_cache) (e : expr) : tactic norm_cast_cache :=
do
  new_up ← simp_lemmas.add cache.up e,
  return
  { up     := new_up,
    down   := cache.down,
    squash := cache.squash, }

/-- `add_move cache e` adds `e` as a `move` lemma to `cache`. -/
meta def add_move (cache : norm_cast_cache) (e : expr) : tactic norm_cast_cache :=
do
  ty ← infer_type e,
  new_up ← cache.up.add e tt,
  new_down ← simp_lemmas.add cache.down e,
  return {
    up     := new_up,
    down   := new_down,
    squash := cache.squash, }

/-- `add_squash cache e` adds `e` as an `squash` lemma to `cache`. -/
meta def add_squash (cache : norm_cast_cache) (e : expr) : tactic norm_cast_cache :=
do
  new_squash ← simp_lemmas.add cache.squash e,
  new_down ← simp_lemmas.add cache.down e,
  return {
    up     := cache.up,
    down   := new_down,
    squash := new_squash, }

/--
The type of the `norm_cast` attribute.
The optional label is used to overwrite the classifier.
-/
meta def norm_cast_attr_ty : Type := user_attribute norm_cast_cache (option label)

/-- Efficient getter for the `@[norm_cast]` attribute parameter that does not call `eval_expr`.  -/
meta def get_label_param (attr : norm_cast_attr_ty) (decl : name) : tactic (option label) := do
p ← attr.get_param_untyped decl,
match p with
| `(none) := pure none
| `(some label.elim) := pure label.elim
| `(some label.move) := pure label.move
| `(some label.squash) := pure label.squash
| _ := fail p
end

/--
`add_lemma cache decl` infers the proper `norm_cast` attribute for `decl` and adds it to `cache`.
-/
meta def add_lemma (attr : norm_cast_attr_ty) (cache : norm_cast_cache) (decl : name) :
  tactic norm_cast_cache :=
do
  e ← mk_const decl,
  param ← get_label_param attr decl,
  l ← param <|> (infer_type e >>= classify_type),
  match l with
  | elim   := add_elim cache e
  | move   := add_move cache e
  | squash := add_squash cache e
  end

-- special lemmas to handle the ≥, > and ≠ operators
private lemma ge_from_le {α} [has_le α] : ∀ (x y : α), x ≥ y ↔ y ≤ x := λ _ _, iff.rfl
private lemma gt_from_lt {α} [has_lt α] : ∀ (x y : α), x > y ↔ y < x := λ _ _, iff.rfl
private lemma ne_from_not_eq {α} : ∀ (x y : α), x ≠ y ↔ ¬(x = y) := λ _ _, iff.rfl

/--
`mk_cache names` creates a `norm_cast_cache`. It infers the proper `norm_cast` attributes
for names in `names`, and collects the lemmas attributed with specific `norm_cast` attributes.
-/
meta def mk_cache (attr : thunk norm_cast_attr_ty) (names : list name) :
  tactic norm_cast_cache := do
-- names has the declarations in reverse order
cache ← names.mfoldr (λ name cache, add_lemma (attr ()) cache name) empty_cache,

--some special lemmas to handle binary relations
let up := cache.up,
up ← up.add_simp ``ge_from_le,
up ← up.add_simp ``gt_from_lt,
up ← up.add_simp ``ne_from_not_eq,

let down := cache.down,
down ← down.add_simp ``coe_coe,

pure { up := up, down := down, squash := cache.squash }

/--
The `norm_cast` attribute.
-/
@[user_attribute] meta def norm_cast_attr : user_attribute norm_cast_cache (option label) :=
{ name      := `norm_cast,
  descr     := "attribute for norm_cast",
  parser    :=
    (do some l ← (label.of_string ∘ to_string) <$> ident, return l)
      <|> return none,
  after_set := some (λ decl prio persistent, do
    param ← get_label_param norm_cast_attr decl,
    match param with
    | some l :=
      when (l ≠ elim) $ simp_attr.push_cast.set decl () tt
    | none := do
      e ← mk_const decl,
      ty ← infer_type e,
      l ← classify_type ty,
      norm_cast_attr.set decl l persistent prio
    end),
  before_unset := some $ λ _ _, tactic.skip,
  cache_cfg := { mk_cache := mk_cache norm_cast_attr, dependencies := [] } }

/-- Classify a declaration as a `norm_cast` rule. -/
meta def make_guess (decl : name) : tactic label :=
do
  e ← mk_const decl,
  ty ← infer_type e,
  classify_type ty

/--
Gets the `norm_cast` classification label for a declaration. Applies the
override specified on the attribute, if necessary.
-/
meta def get_label (decl : name) : tactic label :=
do
  param ← get_label_param norm_cast_attr decl,
  param <|> make_guess decl

end norm_cast

namespace tactic.interactive
open norm_cast

/--
`push_cast` rewrites the expression to move casts toward the leaf nodes.
For example, `↑(a + b)` will be written to `↑a + ↑b`.
Equivalent to `simp only with push_cast`.
Can also be used at hypotheses.
-/
meta def push_cast (l : parse location): tactic unit :=
tactic.interactive.simp none tt [] [`push_cast] l

end tactic.interactive

namespace norm_cast
open tactic expr

/-- Prove `a = b` using the given simp set. -/
meta def prove_eq_using (s : simp_lemmas) (a b : expr) : tactic expr := do
(a', a_a') ← simplify s [] a {fail_if_unchanged := ff},
(b', b_b') ← simplify s [] b {fail_if_unchanged := ff},
on_exception (trace_norm_cast "failed: " (to_expr ``(%%a' = %%b') >>= pp)) $
  is_def_eq a' b' reducible,
b'_b ← mk_eq_symm b_b',
mk_eq_trans a_a' b'_b

/-- Prove `a = b` by simplifying using move and squash lemmas. -/
meta def prove_eq_using_down (a b : expr) : tactic expr := do
cache ← norm_cast_attr.get_cache,
trace_norm_cast "proving: " (to_expr ``(%%a = %%b) >>= pp),
prove_eq_using cache.down a b

/--
This is the main heuristic used alongside the elim and move lemmas.
The goal is to help casts move past operators by adding intermediate casts.
An expression of the shape: op (↑(x : α) : γ) (↑(y : β) : γ)
is rewritten to:            op (↑(↑(x : α) : β) : γ) (↑(y : β) : γ)
when (↑(↑(x : α) : β) : γ) = (↑(x : α) : γ) can be proven with a squash lemma
-/
meta def splitting_procedure : expr → tactic (expr × expr)
| (app (app op x) y) :=
(do
  `(@coe %%α %%δ %%coe1 %%xx) ← return x,
  `(@coe %%β %%γ %%coe2 %%yy) ← return y,
  success_if_fail $ is_def_eq α β,
  is_def_eq δ γ,

  (do
    coe3 ← mk_app `has_lift_t [α, β] >>= mk_instance_fast,
    new_x ← to_expr ``(@coe %%β %%δ %%coe2 (@coe %%α %%β %%coe3 %%xx)),
    let new_e := app (app op new_x) y,
    eq_x ← prove_eq_using_down x new_x,
    pr ← mk_congr_arg op eq_x,
    pr ← mk_congr_fun pr y,
    return (new_e, pr)
  ) <|> (do
    coe3 ← mk_app `has_lift_t [β, α] >>= mk_instance_fast,
    new_y ← to_expr ``(@coe %%α %%δ %%coe1 (@coe %%β %%α %%coe3 %%yy)),
    let new_e := app (app op x) new_y,
    eq_y ← prove_eq_using_down y new_y,
    pr ← mk_congr_arg (app op x) eq_y,
    return (new_e, pr)
  )
) <|> (do
  `(@coe %%α %%β %%coe1 %%xx) ← return x,
  `(@has_one.one %%β %%h1) ← return y,
  h2 ← to_expr ``(has_one %%α) >>= mk_instance_fast,
  new_y ← to_expr ``(@coe %%α %%β %%coe1 (@has_one.one %%α %%h2)),
  eq_y ← prove_eq_using_down y new_y,
  let new_e := app (app op x) new_y,
  pr ← mk_congr_arg (app op x) eq_y,
  return (new_e, pr)
 ) <|> (do
  `(@coe %%α %%β %%coe1 %%xx) ← return x,
  `(@has_zero.zero %%β %%h1) ← return y,
  h2 ← to_expr ``(has_zero %%α) >>= mk_instance_fast,
  new_y ← to_expr ``(@coe %%α %%β %%coe1 (@has_zero.zero %%α %%h2)),
  eq_y ← prove_eq_using_down y new_y,
  let new_e := app (app op x) new_y,
  pr ← mk_congr_arg (app op x) eq_y,
  return (new_e, pr)
) <|> (do
  `(@has_one.one %%β %%h1) ← return x,
  `(@coe %%α %%β %%coe1 %%xx) ← return y,
  h1 ← to_expr ``(has_one %%α) >>= mk_instance_fast,
  new_x ← to_expr ``(@coe %%α %%β %%coe1 (@has_one.one %%α %%h1)),
  eq_x ← prove_eq_using_down x new_x,
  let new_e := app (app op new_x) y,
  pr ← mk_congr_arg (lam `x binder_info.default β (app (app op (var 0)) y)) eq_x,
  return (new_e, pr)
) <|> (do
  `(@has_zero.zero %%β %%h1) ← return x,
  `(@coe %%α %%β %%coe1 %%xx) ← return y,
  h1 ← to_expr ``(has_zero %%α) >>= mk_instance_fast,
  new_x ← to_expr ``(@coe %%α %%β %%coe1 (@has_zero.zero %%α %%h1)),
  eq_x ← prove_eq_using_down x new_x,
  let new_e := app (app op new_x) y,
  pr ← mk_congr_arg (lam `x binder_info.default β (app (app op (var 0)) y)) eq_x,
  return (new_e, pr)
)
| _ := failed

/--
Discharging function used during simplification in the "squash" step.

TODO: norm_cast takes a list of expressions to use as lemmas for the discharger
TODO: a tactic to print the results the discharger fails to proove
-/
private meta def prove : tactic unit :=
assumption

/--
Core rewriting function used in the "squash" step, which moves casts upwards
and eliminates them.

It tries to rewrite an expression using the elim and move lemmas.
On failure, it calls the splitting procedure heuristic.
-/
meta def upward_and_elim (s : simp_lemmas) (e : expr) : tactic (expr × expr) :=
(do
  r ← mcond (is_prop e) (return `iff) (return `eq),
  (new_e, pr) ← s.rewrite e prove r,
  pr ← match r with
  | `iff := mk_app `propext [pr]
  | _    := return pr
  end,
  return (new_e, pr)
) <|> splitting_procedure e

/-!
The following auxiliary functions are used to handle numerals.
-/

/--
If possible, rewrite `(n : α)` to `((n : ℕ) : α)` where `n` is a numeral and `α ≠ ℕ`.
Returns a pair of the new expression and proof that they are equal.
-/
meta def numeral_to_coe (e : expr) : tactic (expr × expr) :=
do
  α ← infer_type e,
  success_if_fail $ is_def_eq α `(ℕ),
  n ← e.to_nat,
  h1 ← mk_app `has_lift_t [`(ℕ), α] >>= mk_instance_fast,
  let new_e : expr := reflect n,
  new_e ← to_expr ``(@coe ℕ %%α %%h1 %%new_e),
  pr ← prove_eq_using_down e new_e,
  return (new_e, pr)

/--
If possible, rewrite `((n : ℕ) : α)` to `(n : α)` where `n` is a numeral.
Returns a pair of the new expression and proof that they are equal.
-/
meta def coe_to_numeral (e : expr) : tactic (expr × expr) :=
do
  `(@coe ℕ %%α %%h1 %%e') ← return e,
  n ← e'.to_nat,
  -- replace e' by normalized numeral
  is_def_eq (reflect n) e' reducible,
  let e := e.app_fn (reflect n),
  new_e ← expr.of_nat α n,
  pr ← prove_eq_using_down e new_e,
  return (new_e, pr)

/-- A local variant on `simplify_top_down`. -/
private meta def simplify_top_down' {α} (a : α) (pre : α → expr → tactic (α × expr × expr))
  (e : expr) (cfg : simp_config := {}) : tactic (α × expr × expr) :=
ext_simplify_core a cfg simp_lemmas.mk (λ _, failed)
  (λ a _ _ _ e, do
    (new_a, new_e, pr) ← pre a e,
    guard (¬ new_e =ₐ e),
    return (new_a, new_e, some pr, ff))
  (λ _ _ _ _ _, failed)
  `eq e

/--
The core simplification routine of `norm_cast`.
-/
meta def derive (e : expr) : tactic (expr × expr) :=
do
  cache ← norm_cast_attr.get_cache,
  e ← instantiate_mvars e,
  let cfg : simp_config := {
    zeta := ff,
    beta := ff,
    eta  := ff,
    proj := ff,
    iota := ff,
    iota_eqn := ff,
    fail_if_unchanged := ff },
  let e0 := e,

  -- step 1: pre-processing of numerals
  ((), e1, pr1) ← simplify_top_down' () (λ _ e, prod.mk () <$> numeral_to_coe e) e0 cfg,
  trace_norm_cast "after numeral_to_coe: " e1,

  -- step 2: casts are moved upwards and eliminated
  ((), e2, pr2) ← simplify_bottom_up () (λ _ e, prod.mk () <$> upward_and_elim cache.up e) e1 cfg,
  trace_norm_cast "after upward_and_elim: " e2,

  -- step 3: casts are squashed
  (e3, pr3) ← simplify cache.squash [] e2 cfg,
  trace_norm_cast "after squashing: " e3,

  -- step 4: post-processing of numerals
  ((), e4, pr4) ← simplify_top_down' () (λ _ e, prod.mk () <$> coe_to_numeral e) e3 cfg,
  trace_norm_cast "after coe_to_numeral: " e4,

  let new_e := e4,
  guard (¬ new_e =ₐ e),
  pr ← mk_eq_trans pr1 pr2,
  pr ← mk_eq_trans pr pr3,
  pr ← mk_eq_trans pr pr4,
  return (new_e, pr)

end norm_cast

namespace tactic
open expr norm_cast

/-- `aux_mod_cast e` runs `norm_cast` on `e` and returns the result. If `include_goal` is true, it
also normalizes the goal. -/
meta def aux_mod_cast (e : expr) (include_goal : bool := tt) : tactic expr :=
match e with
| local_const _ lc _ _ := do
  e ← get_local lc,
  replace_at derive [e] include_goal,
  get_local lc
| e := do
  t ← infer_type e,
  e ← assertv `this t e,
  replace_at derive [e] include_goal,
  get_local `this
end

/-- `exact_mod_cast e` runs `norm_cast` on the goal and `e`, and tries to use `e` to close the goal. -/
meta def exact_mod_cast (e : expr) : tactic unit :=
decorate_error "exact_mod_cast failed:" $ do
  new_e ← aux_mod_cast e,
  exact new_e

/-- `apply_mod_cast e` runs `norm_cast` on the goal and `e`, and tries to apply `e`. -/
meta def apply_mod_cast (e : expr) : tactic (list (name × expr)) :=
decorate_error "apply_mod_cast failed:" $ do
  new_e ← aux_mod_cast e,
  apply new_e

/-- `assumption_mod_cast` runs `norm_cast` on the goal. For each local hypothesis `h`, it also
normalizes `h` and tries to use that to close the goal. -/
meta def assumption_mod_cast : tactic unit :=
decorate_error "assumption_mod_cast failed:" $ do
  let cfg : simp_config := {
    fail_if_unchanged := ff,
    canonize_instances := ff,
    canonize_proofs := ff,
    proj := ff
  },
  replace_at derive [] tt,
  ctx ← local_context,
  try_lst $ ctx.map (λ h, aux_mod_cast h ff >>= tactic.exact)

end tactic

namespace tactic.interactive
open tactic norm_cast

/--
Normalize casts at the given locations by moving them "upwards".
As opposed to simp, norm_cast can be used without necessarily closing the goal.
-/
meta def norm_cast (loc : parse location) : tactic unit :=
do
  ns ← loc.get_locals,
  tt ← replace_at derive ns loc.include_goal | fail "norm_cast failed to simplify",
  when loc.include_goal $ try tactic.reflexivity,
  when loc.include_goal $ try tactic.triv,
  when (¬ ns.empty) $ try tactic.contradiction

/--
Rewrite with the given rules and normalize casts between steps.
-/
meta def rw_mod_cast (rs : parse rw_rules) (loc : parse location) : tactic unit :=
decorate_error "rw_mod_cast failed:" $ do
  let cfg_norm : simp_config := {},
  let cfg_rw : rewrite_cfg := {},
  ns ← loc.get_locals,
  monad.mapm' (λ r : rw_rule, do
    save_info r.pos,
    replace_at derive ns loc.include_goal,
    rw ⟨[r], none⟩ loc {}
  ) rs.rules,
  replace_at derive ns loc.include_goal,
  skip

/--
Normalize the goal and the given expression, then close the goal with exact.
-/
meta def exact_mod_cast (e : parse texpr) : tactic unit :=
do
  e ← i_to_expr e <|> do {
    ty ← target,
    e ← i_to_expr_strict ``(%%e : %%ty),
    pty ← pp ty, ptgt ← pp e,
    fail ("exact_mod_cast failed, expression type not directly " ++
    "inferrable. Try:\n\nexact_mod_cast ...\nshow " ++
    to_fmt pty ++ ",\nfrom " ++ ptgt : format)
  },
  tactic.exact_mod_cast e

/--
Normalize the goal and the given expression, then apply the expression to the goal.
-/
meta def apply_mod_cast (e : parse texpr) : tactic unit :=
do
  e ← i_to_expr_for_apply e,
  concat_tags $ tactic.apply_mod_cast e

/--
Normalize the goal and every expression in the local context, then close the goal with assumption.
-/
meta def assumption_mod_cast : tactic unit :=
tactic.assumption_mod_cast

end tactic.interactive

namespace conv.interactive
open conv
open norm_cast (derive)

/-- the converter version of `norm_cast' -/
meta def norm_cast : conv unit := replace_lhs derive

end conv.interactive

-- TODO: move this elsewhere?
@[norm_cast] lemma ite_cast {α β : Type} [has_coe α β]
  {c : Prop} [decidable c] {a b : α} :
  ↑(ite c a b) = ite c (↑a : β) (↑b : β) :=
by by_cases h : c; simp [h]

add_hint_tactic "norm_cast at *"

/--
The `norm_cast` family of tactics is used to normalize casts inside expressions.
It is basically a simp tactic with a specific set of lemmas to move casts
upwards in the expression.
Therefore it can be used more safely as a non-terminating tactic.
It also has special handling of numerals.

For instance, given an assumption
```lean
a b : ℤ
h : ↑a + ↑b < (10 : ℚ)
```

writing `norm_cast at h` will turn `h` into
```lean
h : a + b < 10
```

You can also use `exact_mod_cast`, `apply_mod_cast`, `rw_mod_cast`
or `assumption_mod_cast`.
Writing `exact_mod_cast h` and `apply_mod_cast h` will normalize the goal and
`h` before using `exact h` or `apply h`.
Writing `assumption_mod_cast` will normalize the goal and for every
expression `h` in the context it will try to normalize `h` and use
`exact h`.
`rw_mod_cast` acts like the `rw` tactic but it applies `norm_cast` between steps.

`push_cast` rewrites the expression to move casts toward the leaf nodes.
This uses `norm_cast` lemmas in the forward direction.
For example, `↑(a + b)` will be written to `↑a + ↑b`.
It is equivalent to `simp only with push_cast`, and can also be used at hypotheses
with `push_cast at h`.

The implementation and behavior of the `norm_cast` family is described in detail at
<https://lean-forward.github.io/norm_cast/norm_cast.pdf>.
-/
add_tactic_doc
{ name := "norm_cast",
  category   := doc_category.tactic,
  decl_names := [``tactic.interactive.norm_cast, ``tactic.interactive.rw_mod_cast,
                 ``tactic.interactive.apply_mod_cast, ``tactic.interactive.assumption_mod_cast,
                 ``tactic.interactive.exact_mod_cast, ``tactic.interactive.push_cast],
  tags       := ["coercions", "simplification"] }

/--
The `norm_cast` attribute should be given to lemmas that describe the
behaviour of a coercion in regard to an operator, a relation, or a particular
function.

It only concerns equality or iff lemmas involving `↑`, `⇑` and `↥`, describing the behavior of
the coercion functions.
It does not apply to the explicit functions that define the coercions.

Examples:
```lean
@[norm_cast] theorem coe_nat_inj' {m n : ℕ} : (↑m : ℤ) = ↑n ↔ m = n

@[norm_cast] theorem coe_int_denom (n : ℤ) : (n : ℚ).denom = 1

@[norm_cast] theorem cast_id : ∀ n : ℚ, ↑n = n

@[norm_cast] theorem coe_nat_add (m n : ℕ) : (↑(m + n) : ℤ) = ↑m + ↑n

@[norm_cast] theorem cast_sub [add_group α] [has_one α] {m n} (h : m ≤ n) :
  ((n - m : ℕ) : α) = n - m

@[norm_cast] theorem coe_nat_bit0 (n : ℕ) : (↑(bit0 n) : ℤ) = bit0 ↑n

@[norm_cast] theorem cast_coe_nat (n : ℕ) : ((n : ℤ) : α) = n

@[norm_cast] theorem cast_one : ((1 : ℚ) : α) = 1
```

Lemmas tagged with `@[norm_cast]` are classified into three categories: `move`, `elim`, and `squash`.
They are classified roughly as follows:

* elim lemma:   LHS has 0 head coes and ≥ 1 internal coe
* move lemma:   LHS has 1 head coe and 0 internal coes,    RHS has 0 head coes and ≥ 1 internal coes
* squash lemma: LHS has ≥ 1 head coes and 0 internal coes, RHS has fewer head coes

<<<<<<< HEAD
int.cast_id : ∀ (n : ℤ), ↑n = n
=======
`norm_cast` uses `move` and `elim` lemmas to factor coercions toward the root of an expression
and to cancel them from both sides of an equation or relation. It uses `squash` lemmas to clean
up the result.

Occasionally you may want to override the automatic classification.
You can do this by giving an optional `elim`, `move`, or `squash` parameter to the attribute.

```lean
@[simp, norm_cast elim] lemma nat_cast_re (n : ℕ) : (n : ℂ).re = n :=
by rw [← of_real_nat_cast, of_real_re]
>>>>>>> 70b75ba4
```

Don't do this unless you understand what you are doing.

A full description of the tactic, and the use of each lemma category, can be found at
<https://lean-forward.github.io/norm_cast/norm_cast.pdf>.
-/
add_tactic_doc
{ name := "norm_cast attributes",
  category   := doc_category.attr,
  decl_names := [``norm_cast.norm_cast_attr],
  tags       := ["coercions", "simplification"] }

-- Lemmas defined in core.
attribute [norm_cast]
  int.nat_abs_of_nat
  int.coe_nat_sub
  int.coe_nat_mul
  int.coe_nat_zero
  int.coe_nat_one
  int.coe_nat_add

-- Lemmas about nat.succ need to get a low priority, so that they are tried last.
-- This is because `nat.succ _` matches `1`, `3`, `x+1`, etc.
-- Rewriting would then produce really wrong terms.
attribute [norm_cast, priority 500] int.coe_nat_succ<|MERGE_RESOLUTION|>--- conflicted
+++ resolved
@@ -718,9 +718,6 @@
 * move lemma:   LHS has 1 head coe and 0 internal coes,    RHS has 0 head coes and ≥ 1 internal coes
 * squash lemma: LHS has ≥ 1 head coes and 0 internal coes, RHS has fewer head coes
 
-<<<<<<< HEAD
-int.cast_id : ∀ (n : ℤ), ↑n = n
-=======
 `norm_cast` uses `move` and `elim` lemmas to factor coercions toward the root of an expression
 and to cancel them from both sides of an equation or relation. It uses `squash` lemmas to clean
 up the result.
@@ -731,7 +728,6 @@
 ```lean
 @[simp, norm_cast elim] lemma nat_cast_re (n : ℕ) : (n : ℂ).re = n :=
 by rw [← of_real_nat_cast, of_real_re]
->>>>>>> 70b75ba4
 ```
 
 Don't do this unless you understand what you are doing.
