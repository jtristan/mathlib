/-
Copyright (c) 2019 Scott Morrison. All rights reserved.
Released under Apache 2.0 license as described in the file LICENSE.
Authors: Scott Morrison
-/
import algebra.Mon.basic
import category_theory.limits.limits

/-!
We build colimits of monoids.

We do so knowing nothing about monoids.
In particular, I want to claim that this file could be produced by a python script
that just looks at the output of `#print monoid`:

  -- structure monoid : Type u → Type u
  -- fields:
  -- monoid.mul : Π {α : Type u} [c : monoid α], α → α → α
  -- monoid.mul_assoc : ∀ {α : Type u} [c : monoid α] (a b c_1 : α), a * b * c_1 = a * (b * c_1)
  -- monoid.one : Π (α : Type u) [c : monoid α], α
  -- monoid.one_mul : ∀ {α : Type u} [c : monoid α] (a : α), 1 * a = a
  -- monoid.mul_one : ∀ {α : Type u} [c : monoid α] (a : α), a * 1 = a

and if we'd fed it the output of `#print comm_ring`, this file would instead build
colimits of commutative rings.

A slightly bolder claim is that we could do this with tactics, as well.
-/

universes v

open category_theory
open category_theory.limits

namespace Mon.colimits

variables {J : Type v} [small_category J] (F : J ⥤ Mon.{v})

inductive prequotient
-- There's always `of`
| of : Π (j : J) (x : (F.obj j).α), prequotient
-- Then one generator for each operation
| one {} : prequotient
| mul : prequotient → prequotient → prequotient

open prequotient

inductive relation : prequotient F → prequotient F → Prop
-- Make it an equivalence relation:
| refl : Π (x), relation x x
| symm : Π (x y) (h : relation x y), relation y x
| trans : Π (x y z) (h : relation x y) (k : relation y z), relation x z
-- There's always a `map` relation
| map : Π (j j' : J) (f : j ⟶ j') (x : (F.obj j).α), relation (of j' ((F.map f) x)) (of j x)
-- Then one relation per operation, describing the interaction with `of`
| mul : Π (j) (x y : (F.obj j).α), relation (of j (x * y)) (mul (of j x) (of j y))
| one : Π (j), relation (of j 1) one
-- Then one relation per argument of each operation
| mul_1 : Π (x x' y) (r : relation x x'), relation (mul x y) (mul x' y)
| mul_2 : Π (x y y') (r : relation y y'), relation (mul x y) (mul x y')
-- And one relation per axiom
| mul_assoc : Π (x y z), relation (mul (mul x y) z) (mul x (mul y z))
| one_mul : Π (x), relation (mul one x) x
| mul_one : Π (x), relation (mul x one) x

def colimit_setoid : setoid (prequotient F) :=
{ r := relation F, iseqv := ⟨relation.refl, relation.symm, relation.trans⟩ }
attribute [instance] colimit_setoid

def colimit_type : Type v := quotient (colimit_setoid F)

instance monoid_colimit_type : monoid (colimit_type F) :=
{ mul :=
  begin
    fapply @quot.lift _ _ ((colimit_type F) → (colimit_type F)),
    { intro x,
      fapply @quot.lift,
      { intro y,
        exact quot.mk _ (mul x y) },
      { intros y y' r,
        apply quot.sound,
        exact relation.mul_2 _ _ _ r } },
    { intros x x' r,
      funext y,
      induction y,
      dsimp,
      apply quot.sound,
      { exact relation.mul_1 _ _ _ r },
      { refl } },
  end,
  one :=
  begin
    exact quot.mk _ one
  end,
  mul_assoc := λ x y z,
  begin
    induction x,
    induction y,
    induction z,
    dsimp,
    apply quot.sound,
    apply relation.mul_assoc,
    refl,
    refl,
    refl,
  end,
  one_mul := λ x,
  begin
    induction x,
    dsimp,
    apply quot.sound,
    apply relation.one_mul,
    refl,
  end,
  mul_one := λ x,
  begin
    induction x,
    dsimp,
    apply quot.sound,
    apply relation.mul_one,
    refl,
  end }

@[simp] lemma quot_one : quot.mk setoid.r one = (1 : colimit_type F) := rfl
@[simp] lemma quot_mul (x y) : quot.mk setoid.r (mul x y) = ((quot.mk setoid.r x) * (quot.mk setoid.r y) : colimit_type F) := rfl

def colimit : Mon := ⟨colimit_type F, by apply_instance⟩

def cocone_fun (j : J) (x : (F.obj j).α) : colimit_type F :=
quot.mk _ (of j x)

def cocone_morphism (j : J) : F.obj j ⟶ colimit F :=
{ to_fun := cocone_fun F j,
<<<<<<< HEAD
  map_one' :=
  begin
    apply quot.sound,
    apply relation.one,
  end,
  map_mul' := λ x y,
  begin
    apply quot.sound,
    apply relation.mul,
  end }
=======
  map_one' := quot.sound (relation.one _ _),
  map_mul' := λ x y, quot.sound (relation.mul _ _ _) }
>>>>>>> 54e7bfdd

@[simp] lemma cocone_naturality {j j' : J} (f : j ⟶ j') :
  F.map f ≫ (cocone_morphism F j') = cocone_morphism F j :=
begin
  ext,
  apply quot.sound,
  apply relation.map,
end

@[simp] lemma cocone_naturality_components (j j' : J) (f : j ⟶ j') (x : F.obj j):
  (cocone_morphism F j') (F.map f x) = (cocone_morphism F j) x :=
by { rw ←cocone_naturality F f, refl }

def colimit_cocone : cocone F :=
{ X := colimit F,
  ι :=
  { app := cocone_morphism F, } }.

@[simp] def desc_fun_lift (s : cocone F) : prequotient F → s.X
| (of j x)  := (s.ι.app j) x
| one       := 1
| (mul x y) := desc_fun_lift x * desc_fun_lift y

def desc_fun (s : cocone F) : colimit_type F → s.X :=
begin
  fapply quot.lift,
  { exact desc_fun_lift F s },
  { intros x y r,
    induction r; try { dsimp },
    -- refl
    { refl },
    -- symm
    { exact r_ih.symm },
    -- trans
    { exact eq.trans r_ih_h r_ih_k },
    -- map
    { rw cocone.naturality_bundled', },
    -- mul
    { rw is_monoid_hom.map_mul ⇑((s.ι).app r_j) },
    -- one
    { erw is_monoid_hom.map_one ⇑((s.ι).app r), refl },
    -- mul_1
    { rw r_ih, },
    -- mul_2
    { rw r_ih, },
    -- mul_assoc
    { rw mul_assoc, },
    -- one_mul
    { rw one_mul, },
    -- mul_one
    { rw mul_one, } }
end

@[simp] def desc_morphism (s : cocone F) : colimit F ⟶ s.X :=
{ to_fun := desc_fun F s,
  map_one' := rfl,
  map_mul' := λ x y,
  begin
    induction x, induction y,
    refl,
    refl,
    refl,
<<<<<<< HEAD
  end }
=======
  end, }
>>>>>>> 54e7bfdd

def colimit_is_colimit : is_colimit (colimit_cocone F) :=
{ desc := λ s, desc_morphism F s,
  uniq' := λ s m w,
  begin
    ext,
    induction x,
    induction x,
    { have w' := congr_fun (congr_arg (λ f : F.obj x_j ⟶ s.X, (f : F.obj x_j → s.X)) (w x_j)) x_x,
      erw w',
      refl, },
    { simp only [desc_morphism, quot_one],
      erw is_monoid_hom.map_one ⇑m,
      refl, },
    { simp only [desc_morphism, quot_mul],
      erw is_monoid_hom.map_mul ⇑m,
      rw [x_ih_a, x_ih_a_1],
      refl, },
    refl
  end }.

-- FIXME why is this infer_instance needed!?
instance has_colimits_Mon : @has_colimits Mon.{v} infer_instance :=
{ has_colimits_of_shape := λ J 𝒥,
  { has_colimit := λ F, by exactI
    { cocone := colimit_cocone F,
      is_colimit := colimit_is_colimit F } } }

end Mon.colimits<|MERGE_RESOLUTION|>--- conflicted
+++ resolved
@@ -131,21 +131,8 @@
 
 def cocone_morphism (j : J) : F.obj j ⟶ colimit F :=
 { to_fun := cocone_fun F j,
-<<<<<<< HEAD
-  map_one' :=
-  begin
-    apply quot.sound,
-    apply relation.one,
-  end,
-  map_mul' := λ x y,
-  begin
-    apply quot.sound,
-    apply relation.mul,
-  end }
-=======
   map_one' := quot.sound (relation.one _ _),
   map_mul' := λ x y, quot.sound (relation.mul _ _ _) }
->>>>>>> 54e7bfdd
 
 @[simp] lemma cocone_naturality {j j' : J} (f : j ⟶ j') :
   F.map f ≫ (cocone_morphism F j') = cocone_morphism F j :=
@@ -208,11 +195,7 @@
     refl,
     refl,
     refl,
-<<<<<<< HEAD
   end }
-=======
-  end, }
->>>>>>> 54e7bfdd
 
 def colimit_is_colimit : is_colimit (colimit_cocone F) :=
 { desc := λ s, desc_morphism F s,
