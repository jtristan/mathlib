--- conflicted
+++ resolved
@@ -331,23 +331,9 @@
 
 namespace ring_hom
 
-<<<<<<< HEAD
-def of {α : Type u} {β : Type v} [semiring α] [semiring β]
-  (f : α → β) [is_semiring_hom f] : α →+* β :=
-{ to_fun := f,
-  .. as_monoid_hom f,
-  .. as_add_monoid_hom f }
-
-@[simp] lemma coe_of {α : Type u} {β : Type v} [semiring α] [semiring β]
-  (f : α → β) [is_semiring_hom f] : ⇑(of f) = f := rfl
-
-variables {β : Type v} {γ : Type w} [semiring α] [semiring β] [semiring γ]
-variables (f : α →+* β) {x y : α}
-=======
 variables {β : Type v} {γ : Type w} [rα : semiring α] [rβ : semiring β]
 
 include rα rβ
->>>>>>> 6ee8bf97
 
 /-- Interpret `f : α → β` with `is_semiring_hom f` as a ring homomorphism. -/
 def of (f : α → β) [is_semiring_hom f] : α →+* β :=
@@ -412,14 +398,11 @@
 
 @[simp] lemma coe_comp (hnp : β →+* γ) (hmn : α →+* β) : (hnp.comp hmn : α → γ) = hnp ∘ hmn := rfl
 
-<<<<<<< HEAD
-=======
 @[simp] lemma comp_apply (hnp : β →+* γ) (hmn : α →+* β) (x : α) : (hnp.comp hmn : α → γ) x =
   (hnp (hmn x)) := rfl
 
 omit rα rβ rγ
 
->>>>>>> 6ee8bf97
 /-- Ring homomorphisms preserve additive inverse. -/
 @[simp] theorem map_neg {α β} [ring α] [ring β] (f : α →+* β) (x : α) : f (-x) = -(f x) :=
 eq_neg_of_add_eq_zero $ by rw [←f.map_add, neg_add_self, f.map_zero]
